name: Ethereum tests

on:
  push:
    branches: [ master ]
  pull_request:

env:
  CARGO_TERM_COLOR: always
  ETHTESTS_VERSION: v17.0
  ETHEREUM_SPEC_TESTS_URL: https://github.com/ethereum/execution-spec-tests/releases/download/pectra-devnet-6%40v1.0.0/fixtures_pectra-devnet-6.tar.gz
  ETHEREUM_SPEC_TESTS2_URL: https://github.com/ethereum/execution-spec-tests/releases/download/v4.5.0/fixtures_stable.tar.gz
  ETHEREUM_SPEC_TESTS_STATIC_URL: https://github.com/ethereum/execution-spec-tests/releases/download/v4.5.0/fixtures_static.tar.gz

jobs:
  unit-tests:
    runs-on: ubuntu-latest
    steps:
      - name: Checkout sources
        uses: actions/checkout@v4

      - name: Run tests
        run: cargo test --all --verbose

  unit-tests-32-bit:
    runs-on: ubuntu-latest
    steps:
      - name: Checkout sources
        uses: actions/checkout@v4

      - name: Run tests 32 bit
        uses: vxcontrol/run-on-arch-action@0.9.0
        id: tests
        with:
          arch: i386
          distro: bullseye
          githubToken: ${{ github.token }}
          run: |
            apt-get update && apt-get install -y curl clang llvm
            curl --proto '=https' --tlsv1.2 -sSf https://sh.rustup.rs | sh -s -- -y
            export PATH="$PATH:$HOME/.cargo/bin"
            cargo test --all --verbose

  ethereum-tests:
    runs-on: ubuntu-latest
    steps:
      - name: Checkout sources
        uses: actions/checkout@v4

      - name: Checkout ethereum/tests
        uses: actions/checkout@v4
        with:
          repository: ethereum/tests
          path: ethtests
          ref: ${{ env.ETHTESTS_VERSION }}
          submodules: recursive
          fetch-depth: 1

      - name: Download Ethereum spec tests fixtures
        run: |
          curl -L ${{ env.ETHEREUM_SPEC_TESTS_URL }} -o ethereum-spec-tests.tar.gz
          mkdir ethereum-spec-tests
          tar -xzf ethereum-spec-tests.tar.gz -C ethereum-spec-tests

      - name: Download Ethereum spec tests 2 fixtures
        run: |
          curl -L ${{ env.ETHEREUM_SPEC_TESTS2_URL }} -o ethereum-spec-tests2.tar.gz
          mkdir ethereum-spec-tests2
          tar -xzf ethereum-spec-tests2.tar.gz -C ethereum-spec-tests2

      - name: Download Ethereum spec tests fixtures static
        run: |
          curl -L ${{ env.ETHEREUM_SPEC_TESTS_STATIC_URL }} -o ethereum-spec-tests-static.tar.gz
          mkdir ethereum-spec-tests-static
          tar -xzf ethereum-spec-tests-static.tar.gz -C ethereum-spec-tests-static

      - name: Run Ethereum state tests
        run: |
          cargo run -r -p aurora-evm-jsontests -F enable-slow-tests -- state -f \
          ethtests/GeneralStateTests/ \
          ethereum-spec-tests-static/fixtures/state_tests/ \
          ethtests/LegacyTests/Cancun/GeneralStateTests/ \
          ethereum-spec-tests/fixtures/state_tests/ \
          ethereum-spec-tests2/fixtures/state_tests/

      - name: Run Ethereum vm tests
        run: |
          cargo run -r -p aurora-evm-jsontests -F enable-slow-tests -- vm -f \
            ethtests/LegacyTests/Constantinople/VMTests/vmArithmeticTest \
            ethtests/LegacyTests/Constantinople/VMTests/vmBitwiseLogicOperation \
            ethtests/LegacyTests/Constantinople/VMTests/vmBlockInfoTest \
            ethtests/LegacyTests/Constantinople/VMTests/vmEnvironmentalInfo \
            ethtests/LegacyTests/Constantinople/VMTests/vmIOandFlowOperations \
            ethtests/LegacyTests/Constantinople/VMTests/vmLogTest \
            ethtests/LegacyTests/Constantinople/VMTests/vmPerformance \
            ethtests/LegacyTests/Constantinople/VMTests/vmPushDupSwapTest \
            ethtests/LegacyTests/Constantinople/VMTests/vmRandomTest \
            ethtests/LegacyTests/Constantinople/VMTests/vmSha3Test \
            ethtests/LegacyTests/Constantinople/VMTests/vmSystemOperations \
            ethtests/LegacyTests/Constantinople/VMTests/vmTests

  ethereum-tests-32-bit:
    runs-on: ubuntu-latest
    steps:
      - name: Checkout sources
        uses: actions/checkout@v4

      - name: Checkout ethereum/tests
        uses: actions/checkout@v4
        with:
          repository: ethereum/tests
          path: ethtests
          ref: ${{ env.ETHTESTS_VERSION }}
          submodules: recursive
          fetch-depth: 1

      - name: Run Ethereum state tests 32 bit
        uses: vxcontrol/run-on-arch-action@0.9.0
        id: tests
        with:
          arch: i386
          distro: bullseye
          githubToken: ${{ github.token }}
          run: |
            apt-get update && apt-get install -y curl wget clang llvm
            curl --proto '=https' --tlsv1.2 -sSf https://sh.rustup.rs | sh -s -- -y
            export PATH="$PATH:$HOME/.cargo/bin"

            curl -L ${{ env.ETHEREUM_SPEC_TESTS_URL }} -o ethereum-spec-tests.tar.gz
            mkdir ethereum-spec-tests
            tar -xzf ethereum-spec-tests.tar.gz -C ethereum-spec-tests

            curl -L ${{ env.ETHEREUM_SPEC_TESTS2_URL }} -o ethereum-spec-tests2.tar.gz
            mkdir ethereum-spec-tests2
<<<<<<< HEAD
            tar -xzf ethereum-spec-tests2.tar.gz -C ethereum-spec-tests2            
            cargo run -r -p aurora-evm-jsontests -F enable-slow-tests -- state -f \
=======
            tar -xzf ethereum-spec-tests2.tar.gz -C ethereum-spec-tests2

            curl -L ${{ env.ETHEREUM_SPEC_TESTS_STATIC_URL }} -o ethereum-spec-tests-static.tar.gz
            mkdir ethereum-spec-tests-static
            tar -xzf ethereum-spec-tests-static.tar.gz -C ethereum-spec-tests-static

            cargo run -r -p evm-jsontests -F enable-slow-tests -- state -f \
>>>>>>> 8aa527b1
              ethtests/GeneralStateTests/ \
              ethereum-spec-tests-static/fixtures/state_tests/ \
              ethtests/LegacyTests/Cancun/GeneralStateTests/ \
              ethereum-spec-tests/fixtures/state_tests/ \
              ethereum-spec-tests2/fixtures/state_tests/

            cargo run -r -p aurora-evm-jsontests -F enable-slow-tests -- vm -f \
              ethtests/LegacyTests/Constantinople/VMTests/vmArithmeticTest \
              ethtests/LegacyTests/Constantinople/VMTests/vmBitwiseLogicOperation \
              ethtests/LegacyTests/Constantinople/VMTests/vmBlockInfoTest \
              ethtests/LegacyTests/Constantinople/VMTests/vmEnvironmentalInfo \
              ethtests/LegacyTests/Constantinople/VMTests/vmIOandFlowOperations \
              ethtests/LegacyTests/Constantinople/VMTests/vmLogTest \
              ethtests/LegacyTests/Constantinople/VMTests/vmPerformance \
              ethtests/LegacyTests/Constantinople/VMTests/vmPushDupSwapTest \
              ethtests/LegacyTests/Constantinople/VMTests/vmRandomTest \
              ethtests/LegacyTests/Constantinople/VMTests/vmSha3Test \
              ethtests/LegacyTests/Constantinople/VMTests/vmSystemOperations \
              ethtests/LegacyTests/Constantinople/VMTests/vmTests<|MERGE_RESOLUTION|>--- conflicted
+++ resolved
@@ -76,7 +76,7 @@
 
       - name: Run Ethereum state tests
         run: |
-          cargo run -r -p aurora-evm-jsontests -F enable-slow-tests -- state -f \
+          cargo run -r -p evm-jsontests -F enable-slow-tests -- state -f \
           ethtests/GeneralStateTests/ \
           ethereum-spec-tests-static/fixtures/state_tests/ \
           ethtests/LegacyTests/Cancun/GeneralStateTests/ \
@@ -85,7 +85,7 @@
 
       - name: Run Ethereum vm tests
         run: |
-          cargo run -r -p aurora-evm-jsontests -F enable-slow-tests -- vm -f \
+          cargo run -r -p evm-jsontests -F enable-slow-tests -- vm -f \
             ethtests/LegacyTests/Constantinople/VMTests/vmArithmeticTest \
             ethtests/LegacyTests/Constantinople/VMTests/vmBitwiseLogicOperation \
             ethtests/LegacyTests/Constantinople/VMTests/vmBlockInfoTest \
@@ -132,10 +132,6 @@
 
             curl -L ${{ env.ETHEREUM_SPEC_TESTS2_URL }} -o ethereum-spec-tests2.tar.gz
             mkdir ethereum-spec-tests2
-<<<<<<< HEAD
-            tar -xzf ethereum-spec-tests2.tar.gz -C ethereum-spec-tests2            
-            cargo run -r -p aurora-evm-jsontests -F enable-slow-tests -- state -f \
-=======
             tar -xzf ethereum-spec-tests2.tar.gz -C ethereum-spec-tests2
 
             curl -L ${{ env.ETHEREUM_SPEC_TESTS_STATIC_URL }} -o ethereum-spec-tests-static.tar.gz
@@ -143,14 +139,13 @@
             tar -xzf ethereum-spec-tests-static.tar.gz -C ethereum-spec-tests-static
 
             cargo run -r -p evm-jsontests -F enable-slow-tests -- state -f \
->>>>>>> 8aa527b1
               ethtests/GeneralStateTests/ \
               ethereum-spec-tests-static/fixtures/state_tests/ \
               ethtests/LegacyTests/Cancun/GeneralStateTests/ \
               ethereum-spec-tests/fixtures/state_tests/ \
               ethereum-spec-tests2/fixtures/state_tests/
 
-            cargo run -r -p aurora-evm-jsontests -F enable-slow-tests -- vm -f \
+            cargo run -r -p evm-jsontests -F enable-slow-tests -- vm -f \
               ethtests/LegacyTests/Constantinople/VMTests/vmArithmeticTest \
               ethtests/LegacyTests/Constantinople/VMTests/vmBitwiseLogicOperation \
               ethtests/LegacyTests/Constantinople/VMTests/vmBlockInfoTest \
