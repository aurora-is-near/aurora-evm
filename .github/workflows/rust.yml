name: Rust

on:
  push:
    branches: [ master ]
  pull_request:

env:
  CARGO_TERM_COLOR: always
  ETHTESTS_VERSION: v14.1

jobs:
  lint:
    runs-on: ubuntu-latest
    steps:
      - name: Checkout sources
        uses: actions/checkout@v4

      - name: Rustfmt
        run: cargo fmt --all -- --check

      - name: Clippy
        run: cargo clippy --workspace --all-targets -- -D clippy::all -D clippy::nursery
      - name: Clippy no_std
        run: cargo clippy --no-default-features -- -D clippy::all -D clippy::nursery
      - name: Clippy with features
        run: cargo clippy --features tracing,create-fixed -- -D clippy::all -D clippy::nursery
      - name: Clippy with features for evm-jsontests
        run: cargo clippy -p evm-jsontests --features dump-state -- -D clippy::all -D clippy::nursery

  build:
    runs-on: ubuntu-latest
    steps:
      - name: Checkout sources
        uses: actions/checkout@v4

      - name: Build
        run: cargo build --verbose

      - name: Build NoStd
        run: cargo build --no-default-features

      - name: Build for feature (tracing)
        run: cargo build --features tracing

  unit-tests:
    runs-on: ubuntu-latest
    steps:
      - name: Checkout sources
        uses: actions/checkout@v4

      - name: Run tests
        run: cargo test --all --verbose

  unit-tests-32-bit:
    runs-on: ubuntu-latest
    steps:
      - name: Checkout sources
        uses: actions/checkout@v4

      - name: Run tests 32 bit
        uses: vxcontrol/run-on-arch-action@0.9.0
        id: tests
        with:
          arch: i386
          distro: bullseye
          githubToken: ${{ github.token }}
          run: |
            apt-get update && apt-get install -y curl clang llvm
            curl --proto '=https' --tlsv1.2 -sSf https://sh.rustup.rs | sh -s -- -y
            export PATH="$PATH:$HOME/.cargo/bin"
            cargo test --all --verbose

  ethereum-tests:
    runs-on: ubuntu-latest
    steps:
      - name: Checkout sources
        uses: actions/checkout@v4

      - name: Checkout ethereum/tests
        uses: actions/checkout@v4
        with:
          repository: ethereum/tests
          path: ethtests
          ref: ${{ env.ETHTESTS_VERSION }}
          submodules: recursive
          fetch-depth: 1

      - name: Download Ethereum spec tests fixtures
        run: |
          wget https://github.com/ethereum/execution-spec-tests/releases/download/pectra-devnet-6%40v1.0.0/fixtures_pectra-devnet-6.tar.gz
          mkdir ethereum-spec-tests
<<<<<<< HEAD
          tar -xzf fixtures_pectra-devnet-6.tar.gz -C ethereum-spec-tests
          tree ethereum-spec-tests/fixtures/state_tests/prague/eip7702_set_code_tx
=======
          tar -xzf fixtures_pectra-devnet-5.tar.gz -C ethereum-spec-tests
>>>>>>> 5d39a4e0

      - name: Run Ethereum state tests
        run: |
          cargo run -r -p evm-jsontests -F enable-slow-tests -- state -f \
          ethtests/GeneralStateTests/ \
          ethtests/LegacyTests/Cancun/GeneralStateTests/ \
          ethereum-spec-tests/fixtures/state_tests/
          # Temporally disable as EOFv1 not implemented
          # ethtests/EIPTests/StateTests/

      - name: Run Ethereum vm tests
        run: |
          cargo run -r -p evm-jsontests -F enable-slow-tests -- vm -f \
            ethtests/LegacyTests/Constantinople/VMTests/vmArithmeticTest \
            ethtests/LegacyTests/Constantinople/VMTests/vmBitwiseLogicOperation \
            ethtests/LegacyTests/Constantinople/VMTests/vmBlockInfoTest \
            ethtests/LegacyTests/Constantinople/VMTests/vmEnvironmentalInfo \
            ethtests/LegacyTests/Constantinople/VMTests/vmIOandFlowOperations \
            ethtests/LegacyTests/Constantinople/VMTests/vmLogTest \
            ethtests/LegacyTests/Constantinople/VMTests/vmPerformance \
            ethtests/LegacyTests/Constantinople/VMTests/vmPushDupSwapTest \
            ethtests/LegacyTests/Constantinople/VMTests/vmRandomTest \
            ethtests/LegacyTests/Constantinople/VMTests/vmSha3Test \
            ethtests/LegacyTests/Constantinople/VMTests/vmSystemOperations \
            ethtests/LegacyTests/Constantinople/VMTests/vmTests

  ethereum-tests-32-bit:
    runs-on: ubuntu-latest
    steps:
      - name: Checkout sources
        uses: actions/checkout@v4

      - name: Checkout ethereum/tests
        uses: actions/checkout@v4
        with:
          repository: ethereum/tests
          path: ethtests
          ref: ${{ env.ETHTESTS_VERSION }}
          submodules: recursive
          fetch-depth: 1

      - name: Run Ethereum state tests 32 bit
        uses: vxcontrol/run-on-arch-action@0.9.0
        id: tests
        with:
          arch: i386
          distro: bullseye
          githubToken: ${{ github.token }}
          run: |
            apt-get update && apt-get install -y curl wget clang llvm
            curl --proto '=https' --tlsv1.2 -sSf https://sh.rustup.rs | sh -s -- -y
            export PATH="$PATH:$HOME/.cargo/bin"
            wget https://github.com/ethereum/execution-spec-tests/releases/download/pectra-devnet-5%40v1.2.0/fixtures_pectra-devnet-5.tar.gz
            mkdir ethereum-spec-tests
            tar -xzf fixtures_pectra-devnet-5.tar.gz -C ethereum-spec-tests            
            cargo run -r -p evm-jsontests -F enable-slow-tests -- state -f \
              ethtests/GeneralStateTests/ \
              ethtests/LegacyTests/Cancun/GeneralStateTests/ \
              ethereum-spec-tests/fixtures/state_tests/prague/
              # Temporally disable as EOFv1 not implemented
              # ethtests/EIPTests/StateTests/
            cargo run -r -p evm-jsontests -F enable-slow-tests -- vm -f \
              ethtests/LegacyTests/Constantinople/VMTests/vmArithmeticTest \
              ethtests/LegacyTests/Constantinople/VMTests/vmBitwiseLogicOperation \
              ethtests/LegacyTests/Constantinople/VMTests/vmBlockInfoTest \
              ethtests/LegacyTests/Constantinople/VMTests/vmEnvironmentalInfo \
              ethtests/LegacyTests/Constantinople/VMTests/vmIOandFlowOperations \
              ethtests/LegacyTests/Constantinople/VMTests/vmLogTest \
              ethtests/LegacyTests/Constantinople/VMTests/vmPerformance \
              ethtests/LegacyTests/Constantinople/VMTests/vmPushDupSwapTest \
              ethtests/LegacyTests/Constantinople/VMTests/vmRandomTest \
              ethtests/LegacyTests/Constantinople/VMTests/vmSha3Test \
              ethtests/LegacyTests/Constantinople/VMTests/vmSystemOperations \
              ethtests/LegacyTests/Constantinople/VMTests/vmTests<|MERGE_RESOLUTION|>--- conflicted
+++ resolved
@@ -90,12 +90,7 @@
         run: |
           wget https://github.com/ethereum/execution-spec-tests/releases/download/pectra-devnet-6%40v1.0.0/fixtures_pectra-devnet-6.tar.gz
           mkdir ethereum-spec-tests
-<<<<<<< HEAD
           tar -xzf fixtures_pectra-devnet-6.tar.gz -C ethereum-spec-tests
-          tree ethereum-spec-tests/fixtures/state_tests/prague/eip7702_set_code_tx
-=======
-          tar -xzf fixtures_pectra-devnet-5.tar.gz -C ethereum-spec-tests
->>>>>>> 5d39a4e0
 
       - name: Run Ethereum state tests
         run: |
@@ -148,13 +143,13 @@
             apt-get update && apt-get install -y curl wget clang llvm
             curl --proto '=https' --tlsv1.2 -sSf https://sh.rustup.rs | sh -s -- -y
             export PATH="$PATH:$HOME/.cargo/bin"
-            wget https://github.com/ethereum/execution-spec-tests/releases/download/pectra-devnet-5%40v1.2.0/fixtures_pectra-devnet-5.tar.gz
+            wget https://github.com/ethereum/execution-spec-tests/releases/download/pectra-devnet-5%40v1.2.0/fixtures_pectra-devnet-6.tar.gz
             mkdir ethereum-spec-tests
-            tar -xzf fixtures_pectra-devnet-5.tar.gz -C ethereum-spec-tests            
+            tar -xzf fixtures_pectra-devnet-6.tar.gz -C ethereum-spec-tests            
             cargo run -r -p evm-jsontests -F enable-slow-tests -- state -f \
               ethtests/GeneralStateTests/ \
               ethtests/LegacyTests/Cancun/GeneralStateTests/ \
-              ethereum-spec-tests/fixtures/state_tests/prague/
+              ethereum-spec-tests/fixtures/state_tests/
               # Temporally disable as EOFv1 not implemented
               # ethtests/EIPTests/StateTests/
             cargo run -r -p evm-jsontests -F enable-slow-tests -- vm -f \
