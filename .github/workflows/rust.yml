--- conflicted
+++ resolved
@@ -91,11 +91,7 @@
         run: |
           curl -L ${{ env.ETHEREUM_SPEC_TESTS_URL }} -o ethereum-spec-tests.tar.gz
           mkdir ethereum-spec-tests
-<<<<<<< HEAD
           tar -xzf ethereum-spec-tests.tar.gz -C ethereum-spec-tests
-=======
-          tar -xzf fixtures_pectra-devnet-5.tar.gz -C ethereum-spec-tests
->>>>>>> 5d39a4e0
 
       - name: Run Ethereum state tests
         run: |
@@ -148,23 +144,13 @@
             apt-get update && apt-get install -y curl wget clang llvm
             curl --proto '=https' --tlsv1.2 -sSf https://sh.rustup.rs | sh -s -- -y
             export PATH="$PATH:$HOME/.cargo/bin"
-<<<<<<< HEAD
             curl -L ${{ env.ETHEREUM_SPEC_TESTS_URL }} -o ethereum-spec-tests.tar.gz
             mkdir ethereum-spec-tests
-            tar -xzf ethereum-spec-tests.tar.gz -C ethereum-spec-tests
-            cargo run -r -p evm-jsontests -F enable-slow-tests -- state -f \
-              ethtests/GeneralStateTests/ \
-              ethtests/LegacyTests/Cancun/GeneralStateTests/ \
-              ethereum-spec-tests/fixtures/state_tests/
-=======
-            wget https://github.com/ethereum/execution-spec-tests/releases/download/pectra-devnet-5%40v1.2.0/fixtures_pectra-devnet-5.tar.gz
-            mkdir ethereum-spec-tests
-            tar -xzf fixtures_pectra-devnet-5.tar.gz -C ethereum-spec-tests            
+            tar -xzf ethereum-spec-tests.tar.gz -C ethereum-spec-tests         
             cargo run -r -p evm-jsontests -F enable-slow-tests -- state -f \
               ethtests/GeneralStateTests/ \
               ethtests/LegacyTests/Cancun/GeneralStateTests/ \
               ethereum-spec-tests/fixtures/state_tests/prague/
->>>>>>> 5d39a4e0
               # Temporally disable as EOFv1 not implemented
               # ethtests/EIPTests/StateTests/
             cargo run -r -p evm-jsontests -F enable-slow-tests -- vm -f \
