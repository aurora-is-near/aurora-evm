--- conflicted
+++ resolved
@@ -119,16 +119,11 @@
             export PATH="$PATH:$HOME/.cargo/bin"
             curl -L ${{ env.ETHEREUM_SPEC_TESTS_URL }} -o ethereum-spec-tests.tar.gz
             mkdir ethereum-spec-tests
-<<<<<<< HEAD
-            tar -xzf ethereum-spec-tests.tar.gz -C ethereum-spec-tests         
-            cargo run -r -p aurora-evm-jsontests -F enable-slow-tests -- state -f \
-=======
             tar -xzf ethereum-spec-tests.tar.gz -C ethereum-spec-tests
             curl -L ${{ env.ETHEREUM_SPEC_TESTS2_URL }} -o ethereum-spec-tests2.tar.gz
             mkdir ethereum-spec-tests2
             tar -xzf ethereum-spec-tests2.tar.gz -C ethereum-spec-tests2            
-            cargo run -r -p evm-jsontests -F enable-slow-tests -- state -f \
->>>>>>> f6332f6f
+            cargo run -r -p aurora-evm-jsontests -F enable-slow-tests -- state -f \
               ethtests/GeneralStateTests/ \
               ethtests/LegacyTests/Cancun/GeneralStateTests/ \
               ethereum-spec-tests/fixtures/state_tests/ \
