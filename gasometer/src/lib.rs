--- conflicted
+++ resolved
@@ -837,8 +837,6 @@
 				gas: stack.peek(0)?,
 				target_is_cold,
 				delegated_designator_is_cold,
-<<<<<<< HEAD
-=======
 				target_exists: {
 					handler.record_external_operation(evm_core::ExternalOperation::IsEmpty)?;
 					handler.exists(target)
@@ -854,7 +852,6 @@
 				gas: stack.peek(0)?,
 				target_is_cold,
 				delegated_designator_is_cold,
->>>>>>> 44a2e92f
 				target_exists: {
 					handler.record_external_operation(evm_core::ExternalOperation::IsEmpty)?;
 					handler.exists(target)
@@ -1119,12 +1116,9 @@
 			GasCost::Low => u64::from(consts::G_LOW),
 			GasCost::Invalid(opcode) => return Err(ExitError::InvalidCode(opcode)),
 
-<<<<<<< HEAD
-=======
 			GasCost::DataLoad => consts::G_DATA_LOAD,
 			GasCost::ConditionJump => consts::G_CONDITION_JUMP,
 
->>>>>>> 44a2e92f
 			GasCost::ExtCodeSize {
 				target_is_cold,
 				delegated_designator_is_cold,
@@ -1263,8 +1257,6 @@
 		target_is_cold: bool,
 		/// True if delegated designator of authority has not been previously accessed in this transaction (EIP-7702)
 		delegated_designator_is_cold: Option<bool>,
-<<<<<<< HEAD
-=======
 		/// Whether the target exists.
 		target_exists: bool,
 	},
@@ -1276,7 +1268,6 @@
 		target_is_cold: bool,
 		/// True if delegated designator of authority has not been previously accessed in this transaction (EIP-7702)
 		delegated_designator_is_cold: Option<bool>,
->>>>>>> 44a2e92f
 		/// Whether the target exists.
 		target_exists: bool,
 	},
