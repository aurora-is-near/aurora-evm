--- conflicted
+++ resolved
@@ -121,17 +121,12 @@
 
 	#[inline]
 	/// Returns the numerical gas cost value.
-<<<<<<< HEAD
 	pub fn gas_cost(
 		&mut self,
 		cost: GasCost,
 		gas: u64,
 	) -> Result<u64, ExitError>  {
 		match self.inner.as_mut() {
-=======
-	pub fn gas_cost(&self, cost: GasCost, gas: u64) -> Result<u64, ExitError> {
-		match self.inner.as_ref() {
->>>>>>> d921b8ac
 			Ok(inner) => inner.gas_cost(cost, gas),
 			Err(e) => Err(e.clone()),
 		}
@@ -307,7 +302,6 @@
 	/// Record transaction cost.
 	pub fn record_transaction(&mut self, cost: TransactionCost) -> Result<(), ExitError> {
 		let gas_cost = match cost {
-<<<<<<< HEAD
 			TransactionCost::Call { zero_data_len, non_zero_data_len, access_list_address_len, access_list_storage_len } => {
 				self.config.gas_transaction_call +
 					zero_data_len as u64 * self.config.gas_transaction_zero_data +
@@ -322,24 +316,6 @@
 					access_list_address_len as u64 * self.config.gas_access_list_address +
 					access_list_storage_len as u64 * self.config.gas_access_list_storage_key
 			},
-=======
-			TransactionCost::Call {
-				zero_data_len,
-				non_zero_data_len,
-			} => {
-				self.config.gas_transaction_call
-					+ zero_data_len as u64 * self.config.gas_transaction_zero_data
-					+ non_zero_data_len as u64 * self.config.gas_transaction_non_zero_data
-			}
-			TransactionCost::Create {
-				zero_data_len,
-				non_zero_data_len,
-			} => {
-				self.config.gas_transaction_create
-					+ zero_data_len as u64 * self.config.gas_transaction_zero_data
-					+ non_zero_data_len as u64 * self.config.gas_transaction_non_zero_data
-			}
->>>>>>> d921b8ac
 		};
 
 		event!(RecordTransaction {
@@ -368,19 +344,14 @@
 }
 
 /// Calculate the call transaction cost.
-<<<<<<< HEAD
 pub fn call_transaction_cost(
 	data: &[u8],
 	access_list: &[(H160, Vec<H256>)],
 ) -> TransactionCost {
-=======
-pub fn call_transaction_cost(data: &[u8]) -> TransactionCost {
->>>>>>> d921b8ac
 	let zero_data_len = data.iter().filter(|v| **v == 0).count();
 	let non_zero_data_len = data.len() - zero_data_len;
 	let (access_list_address_len, access_list_storage_len) = count_access_list(access_list);
 
-<<<<<<< HEAD
 	TransactionCost::Call { zero_data_len, non_zero_data_len, access_list_address_len, access_list_storage_len }
 }
 
@@ -389,21 +360,10 @@
 	data: &[u8],
 	access_list: &[(H160, Vec<H256>)],
 ) -> TransactionCost {
-=======
-	TransactionCost::Call {
-		zero_data_len,
-		non_zero_data_len,
-	}
-}
-
-/// Calculate the create transaction cost.
-pub fn create_transaction_cost(data: &[u8]) -> TransactionCost {
->>>>>>> d921b8ac
 	let zero_data_len = data.iter().filter(|v| **v == 0).count();
 	let non_zero_data_len = data.len() - zero_data_len;
 	let (access_list_address_len, access_list_storage_len) = count_access_list(access_list);
 
-<<<<<<< HEAD
 	TransactionCost::Create { zero_data_len, non_zero_data_len, access_list_address_len, access_list_storage_len }
 }
 
@@ -413,12 +373,6 @@
 	let access_list_storage_len = access_list.iter().map(|(_, keys)| keys.len()).sum();
 
 	(access_list_address_len, access_list_storage_len)
-=======
-	TransactionCost::Create {
-		zero_data_len,
-		non_zero_data_len,
-	}
->>>>>>> d921b8ac
 }
 
 #[inline]
@@ -680,7 +634,6 @@
 			}
 		}
 		Opcode::CALL
-<<<<<<< HEAD
 			if !is_static ||
 			(is_static && U256::from_big_endian(&stack.peek(2)?[..]) == U256::zero()) => {
 			let target = stack.peek(1)?.into();
@@ -689,15 +642,6 @@
 				gas: U256::from_big_endian(&stack.peek(0)?[..]),
 				target,
 				target_exists: handler.exists(target),
-=======
-			if !is_static
-				|| (is_static && U256::from_big_endian(&stack.peek(2)?[..]) == U256::zero()) =>
-		{
-			GasCost::Call {
-				value: U256::from_big_endian(&stack.peek(2)?[..]),
-				gas: U256::from_big_endian(&stack.peek(0)?[..]),
-				target_exists: handler.exists(stack.peek(1)?.into()),
->>>>>>> d921b8ac
 			}
 		}
 
@@ -817,7 +761,6 @@
 	}
 
 	/// Returns the gas cost numerical value.
-<<<<<<< HEAD
 	fn gas_cost(
 		&mut self,
 		cost: GasCost,
@@ -838,37 +781,6 @@
 			GasCost::SStore { .. } if self.config.estimate => self.config.gas_sstore_set,
 			GasCost::SStore { address, key, original, current, new } =>
 				costs::sstore_cost(original, current, new, gas, self.check_and_update_storage_cold(address, key), self.config)?,
-=======
-	fn gas_cost(&self, cost: GasCost, gas: u64) -> Result<u64, ExitError> {
-		Ok(match cost {
-			GasCost::Call {
-				value,
-				target_exists,
-				..
-			} => costs::call_cost(value, true, true, !target_exists, self.config),
-			GasCost::CallCode {
-				value,
-				target_exists,
-				..
-			} => costs::call_cost(value, true, false, !target_exists, self.config),
-			GasCost::DelegateCall { target_exists, .. } => {
-				costs::call_cost(U256::zero(), false, false, !target_exists, self.config)
-			}
-			GasCost::StaticCall { target_exists, .. } => {
-				costs::call_cost(U256::zero(), false, true, !target_exists, self.config)
-			}
-			GasCost::Suicide {
-				value,
-				target_exists,
-				..
-			} => costs::suicide_cost(value, target_exists, self.config),
-			GasCost::SStore { .. } if self.config.estimate => self.config.gas_sstore_set,
-			GasCost::SStore {
-				original,
-				current,
-				new,
-			} => costs::sstore_cost(original, current, new, gas, self.config)?,
->>>>>>> d921b8ac
 
 			GasCost::Sha3 { len } => costs::sha3_cost(len)?,
 			GasCost::Log { n, len } => costs::log_cost(n, len)?,
@@ -897,7 +809,6 @@
 		})
 	}
 
-<<<<<<< HEAD
 	fn check_and_update_address_cold(&mut self, address: H160) -> bool {
 		let is_cold = self.is_address_cold(&address);
 		if is_cold {
@@ -950,20 +861,6 @@
 				costs::sstore_refund(original, current, new, self.config),
 			GasCost::Suicide { already_removed, .. } =>
 				costs::suicide_refund(already_removed),
-=======
-	fn gas_refund(&self, cost: GasCost) -> i64 {
-		match cost {
-			_ if self.config.estimate => 0,
-
-			GasCost::SStore {
-				original,
-				current,
-				new,
-			} => costs::sstore_refund(original, current, new, self.config),
-			GasCost::Suicide {
-				already_removed, ..
-			} => costs::suicide_refund(already_removed),
->>>>>>> d921b8ac
 			_ => 0,
 		}
 	}
@@ -1128,13 +1025,10 @@
 		zero_data_len: usize,
 		/// Length of non-zeros in transaction data.
 		non_zero_data_len: usize,
-<<<<<<< HEAD
 		/// Number of addresses in transaction access list (see EIP-2930)
 		access_list_address_len: usize,
 		/// Total number of storage keys in transaction access list (see EIP-2930)
 		access_list_storage_len: usize,
-=======
->>>>>>> d921b8ac
 	},
 	/// Create transaction cost.
 	Create {
@@ -1142,13 +1036,10 @@
 		zero_data_len: usize,
 		/// Length of non-zeros in transaction data.
 		non_zero_data_len: usize,
-<<<<<<< HEAD
 		/// Number of addresses in transaction access list (see EIP-2930)
 		access_list_address_len: usize,
 		/// Total number of storage keys in transaction access list (see EIP-2930)
 		access_list_storage_len: usize,
-=======
->>>>>>> d921b8ac
 	},
 }
 
