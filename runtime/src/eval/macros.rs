macro_rules! try_or_fail {
	( $e:expr ) => {
		match $e {
			Ok(v) => v,
			Err(e) => return Control::Exit(e.into()),
		}
	};
}

macro_rules! pop_h256 {
	( $machine:expr, $( $x:ident ),* ) => (
		$(
			let $x = match $machine.machine.stack_mut().pop() {
				Ok(value) => {
					let mut res = H256([0; 32]);
					value.to_big_endian(&mut res[..]);
					res
				},
				Err(e) => return Control::Exit(e.into()),
			};
		)*
	);
}

macro_rules! pop_u256 {
	( $machine:expr, $( $x:ident ),* ) => (
		$(
			let $x = match $machine.machine.stack_mut().pop() {
				Ok(value) => value,
				Err(e) => return Control::Exit(e.into()),
			};
		)*
	);
}

macro_rules! push_h256 {
	( $machine:expr, $( $x:expr ),* ) => (
		$(
			match $machine.machine.stack_mut().push(U256::from_big_endian(&$x[..])) {
				Ok(()) => (),
				Err(e) => return Control::Exit(e.into()),
			}
		)*
	)
}

macro_rules! push_u256 {
	( $machine:expr, $( $x:expr ),* ) => (
		$(
			match $machine.machine.stack_mut().push($x) {
				Ok(()) => (),
				Err(e) => return Control::Exit(e.into()),
			}
		)*
	)
}

/// Pops top element of the stack and converts it to `usize`.
///
/// The top element **must** be not greater than `usize::MAX`.
/// This non-local invariant is enforced by gas metering infrastructure.
macro_rules! pop_usize {
	( $machine:expr, $( $x:ident ),* ) => (
		$(
			let $x = match $machine.machine.stack_mut().pop() {
				Ok(value) => value.as_usize(),
				Err(e) => return Control::Exit(e.into()),
			};
		)*
	);
}

macro_rules! as_usize_or_fail {
	( $v:expr ) => {{
<<<<<<< HEAD
		if $v > U256::from(usize::MAX) {
=======
		if $v > crate::utils::USIZE_MAX {
>>>>>>> 1133628d
			return Control::Exit(ExitFatal::NotSupported.into());
		}

		$v.as_usize()
	}};

	( $v:expr, $reason:expr ) => {{
<<<<<<< HEAD
		if $v > U256::from(usize::MAX) {
=======
		if $v > crate::utils::USIZE_MAX {
>>>>>>> 1133628d
			return Control::Exit($reason.into());
		}

		$v.as_usize()
	}};
}<|MERGE_RESOLUTION|>--- conflicted
+++ resolved
@@ -72,11 +72,7 @@
 
 macro_rules! as_usize_or_fail {
 	( $v:expr ) => {{
-<<<<<<< HEAD
-		if $v > U256::from(usize::MAX) {
-=======
 		if $v > crate::utils::USIZE_MAX {
->>>>>>> 1133628d
 			return Control::Exit(ExitFatal::NotSupported.into());
 		}
 
@@ -84,11 +80,7 @@
 	}};
 
 	( $v:expr, $reason:expr ) => {{
-<<<<<<< HEAD
-		if $v > U256::from(usize::MAX) {
-=======
 		if $v > crate::utils::USIZE_MAX {
->>>>>>> 1133628d
 			return Control::Exit($reason.into());
 		}
 
