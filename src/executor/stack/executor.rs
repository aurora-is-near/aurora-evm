--- conflicted
+++ resolved
@@ -1070,18 +1070,10 @@
 		// Check nonce and increment it for caller
 		try_or_fail!(self.state.inc_nonce(caller));
 
-<<<<<<< HEAD
-		let gas_limit = min(after_gas, target_gas);
-		try_or_fail!(self.state.metadata_mut().gasometer.record_cost(gas_limit));
-
-		// Increment Nonce for caller
-		try_or_fail!(self.state.inc_nonce(caller));
-=======
 		// Check create collision: EIP-7610
 		if self.is_create_collision(address) {
 			return Capture::Exit((ExitError::CreateCollision.into(), Vec::new()));
 		}
->>>>>>> 1e0cb99b
 
 		// Enter to execution substate
 		self.enter_substate(gas_limit, false);
