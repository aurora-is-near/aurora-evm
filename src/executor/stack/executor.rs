use crate::backend::Backend;
use crate::executor::stack::precompile::{
	IsPrecompileResult, PrecompileFailure, PrecompileHandle, PrecompileOutput, PrecompileSet,
};
use crate::executor::stack::tagged_runtime::{RuntimeKind, TaggedRuntime};
use crate::gasometer::{self, Gasometer, StorageTarget};
use crate::maybe_borrowed::MaybeBorrowed;
use crate::{
	Capture, Config, Context, CreateScheme, ExitError, ExitReason, Handler, Opcode, Runtime,
	Transfer,
};
use alloc::{collections::BTreeSet, rc::Rc, vec::Vec};
use core::{cmp::min, convert::Infallible};
use evm_core::{ExitFatal, InterpreterHandler, Machine, Trap};
use evm_runtime::Resolve;
use primitive_types::{H160, H256, U256};
use sha3::{Digest, Keccak256};

macro_rules! emit_exit {
	($reason:expr) => {{
		let reason = $reason;
		event!(Exit {
			reason: &reason,
			return_value: &Vec::new(),
		});
		reason
	}};
	($reason:expr, $return_value:expr) => {{
		let reason = $reason;
		let return_value = $return_value;
		event!(Exit {
			reason: &reason,
			return_value: &return_value,
		});
		(reason, return_value)
	}};
}

const DEFAULT_CALL_STACK_CAPACITY: usize = 4;

pub enum StackExitKind {
	Succeeded,
	Reverted,
	Failed,
}

#[derive(Default, Clone, Debug)]
pub struct Accessed {
	pub accessed_addresses: BTreeSet<H160>,
	pub accessed_storage: BTreeSet<(H160, H256)>,
}

impl Accessed {
	pub fn access_address(&mut self, address: H160) {
		self.accessed_addresses.insert(address);
	}

	pub fn access_addresses<I>(&mut self, addresses: I)
	where
		I: Iterator<Item = H160>,
	{
		for address in addresses {
			self.accessed_addresses.insert(address);
		}
	}

	pub fn access_storages<I>(&mut self, storages: I)
	where
		I: Iterator<Item = (H160, H256)>,
	{
		for storage in storages {
			self.accessed_storage.insert((storage.0, storage.1));
		}
	}
}

#[derive(Clone, Debug)]
pub struct StackSubstateMetadata<'config> {
	gasometer: Gasometer<'config>,
	is_static: bool,
	depth: Option<usize>,
	accessed: Option<Accessed>,
}

impl<'config> StackSubstateMetadata<'config> {
	pub fn new(gas_limit: u64, config: &'config Config) -> Self {
		let accessed = if config.increase_state_access_gas {
			Some(Accessed::default())
		} else {
			None
		};
		Self {
			gasometer: Gasometer::new(gas_limit, config),
			is_static: false,
			depth: None,
			accessed,
		}
	}

	pub fn swallow_commit(&mut self, other: Self) -> Result<(), ExitError> {
		self.gasometer.record_stipend(other.gasometer.gas())?;
		self.gasometer
			.record_refund(other.gasometer.refunded_gas())?;

		if let (Some(mut other_accessed), Some(self_accessed)) =
			(other.accessed, self.accessed.as_mut())
		{
			self_accessed
				.accessed_addresses
				.append(&mut other_accessed.accessed_addresses);
			self_accessed
				.accessed_storage
				.append(&mut other_accessed.accessed_storage);
		}

		Ok(())
	}

	pub fn swallow_revert(&mut self, other: Self) -> Result<(), ExitError> {
		self.gasometer.record_stipend(other.gasometer.gas())?;

		Ok(())
	}

	pub fn swallow_discard(&mut self, _other: Self) -> Result<(), ExitError> {
		Ok(())
	}

	pub fn spit_child(&self, gas_limit: u64, is_static: bool) -> Self {
		Self {
			gasometer: Gasometer::new(gas_limit, self.gasometer.config()),
			is_static: is_static || self.is_static,
			depth: self.depth.map_or(Some(0), |n| Some(n + 1)),
			accessed: self.accessed.as_ref().map(|_| Accessed::default()),
		}
	}

	pub const fn gasometer(&self) -> &Gasometer<'config> {
		&self.gasometer
	}

	pub fn gasometer_mut(&mut self) -> &mut Gasometer<'config> {
		&mut self.gasometer
	}

	pub const fn is_static(&self) -> bool {
		self.is_static
	}

	pub const fn depth(&self) -> Option<usize> {
		self.depth
	}

	pub fn access_address(&mut self, address: H160) {
		if let Some(accessed) = &mut self.accessed {
			accessed.access_address(address)
		}
	}

	pub fn access_addresses<I>(&mut self, addresses: I)
	where
		I: Iterator<Item = H160>,
	{
		if let Some(accessed) = &mut self.accessed {
			accessed.access_addresses(addresses);
		}
	}

	pub fn access_storage(&mut self, address: H160, key: H256) {
		if let Some(accessed) = &mut self.accessed {
			accessed.accessed_storage.insert((address, key));
		}
	}

	pub fn access_storages<I>(&mut self, storages: I)
	where
		I: Iterator<Item = (H160, H256)>,
	{
		if let Some(accessed) = &mut self.accessed {
			accessed.access_storages(storages);
		}
	}

	pub const fn accessed(&self) -> &Option<Accessed> {
		&self.accessed
	}
}

#[auto_impl::auto_impl(&mut, Box)]
pub trait StackState<'config>: Backend {
	fn metadata(&self) -> &StackSubstateMetadata<'config>;
	fn metadata_mut(&mut self) -> &mut StackSubstateMetadata<'config>;

	fn enter(&mut self, gas_limit: u64, is_static: bool);
	fn exit_commit(&mut self) -> Result<(), ExitError>;
	fn exit_revert(&mut self) -> Result<(), ExitError>;
	fn exit_discard(&mut self) -> Result<(), ExitError>;

	fn is_empty(&self, address: H160) -> bool;
	fn deleted(&self, address: H160) -> bool;
	fn is_cold(&self, address: H160) -> bool;
	fn is_storage_cold(&self, address: H160, key: H256) -> bool;

	fn inc_nonce(&mut self, address: H160) -> Result<(), ExitError>;
	fn set_storage(&mut self, address: H160, key: H256, value: H256);
	fn reset_storage(&mut self, address: H160);
	fn log(&mut self, address: H160, topics: Vec<H256>, data: Vec<u8>);
	fn set_deleted(&mut self, address: H160);
	fn set_code(&mut self, address: H160, code: Vec<u8>);
	fn transfer(&mut self, transfer: Transfer) -> Result<(), ExitError>;
	fn reset_balance(&mut self, address: H160);
	fn touch(&mut self, address: H160);

	/// Fetch the code size of an address.
	/// Provide a default implementation by fetching the code, but
	/// can be customized to use a more performant approach that don't need to
	/// fetch the code.
	fn code_size(&self, address: H160) -> U256 {
		U256::from(self.code(address).len())
	}

	/// Fetch the code hash of an address.
	/// Provide a default implementation by fetching the code, but
	/// can be customized to use a more performant approach that don't need to
	/// fetch the code.
	fn code_hash(&self, address: H160) -> H256 {
		H256::from_slice(Keccak256::digest(self.code(address)).as_slice())
	}

	fn record_external_operation(
		&mut self,
		_op: crate::ExternalOperation,
	) -> Result<(), ExitError> {
		Ok(())
	}

	fn record_external_dynamic_opcode_cost(
		&mut self,
		_opcode: Opcode,
		_gas_cost: crate::gasometer::GasCost,
		_target: StorageTarget,
	) -> Result<(), ExitError> {
		Ok(())
	}

	fn record_external_cost(
		&mut self,
		_ref_time: Option<u64>,
		_proof_size: Option<u64>,
		_storage_growth: Option<u64>,
	) -> Result<(), ExitError> {
		Ok(())
	}

	fn refund_external_cost(&mut self, _ref_time: Option<u64>, _proof_size: Option<u64>) {}
}

/// Stack-based executor.
pub struct StackExecutor<'config, 'precompiles, S, P> {
	config: &'config Config,
	state: S,
	precompile_set: &'precompiles P,
}

impl<'config, 'precompiles, S: StackState<'config>, P: PrecompileSet>
	StackExecutor<'config, 'precompiles, S, P>
{
	/// Return a reference of the Config.
	pub const fn config(&self) -> &'config Config {
		self.config
	}

	/// Return a reference to the precompile set.
	pub const fn precompiles(&self) -> &'precompiles P {
		self.precompile_set
	}

	/// Create a new stack-based executor with given precompiles.
	pub const fn new_with_precompiles(
		state: S,
		config: &'config Config,
		precompile_set: &'precompiles P,
	) -> Self {
		Self {
			config,
			state,
			precompile_set,
		}
	}

	pub const fn state(&self) -> &S {
		&self.state
	}

	pub fn state_mut(&mut self) -> &mut S {
		&mut self.state
	}

	#[allow(clippy::missing_const_for_fn)]
	pub fn into_state(self) -> S {
		self.state
	}

	/// Create a substate executor from the current executor.
	pub fn enter_substate(&mut self, gas_limit: u64, is_static: bool) {
		self.state.enter(gas_limit, is_static);
	}

	/// Exit a substate. Panic if it results an empty substate stack.
	pub fn exit_substate(&mut self, kind: StackExitKind) -> Result<(), ExitError> {
		match kind {
			StackExitKind::Succeeded => self.state.exit_commit(),
			StackExitKind::Reverted => self.state.exit_revert(),
			StackExitKind::Failed => self.state.exit_discard(),
		}
	}

	/// Execute the runtime until it returns.
	pub fn execute(&mut self, runtime: &mut Runtime) -> ExitReason {
		let mut call_stack = Vec::with_capacity(DEFAULT_CALL_STACK_CAPACITY);
		call_stack.push(TaggedRuntime {
			kind: RuntimeKind::Execute,
			inner: MaybeBorrowed::Borrowed(runtime),
		});
		let (reason, _, _) = self.execute_with_call_stack(&mut call_stack);
		reason
	}

	/// Execute using Runtimes on the call_stack until it returns.
	fn execute_with_call_stack(
		&mut self,
		call_stack: &mut Vec<TaggedRuntime<'_>>,
	) -> (ExitReason, Option<H160>, Vec<u8>) {
		// This `interrupt_runtime` is used to pass the runtime obtained from the
		// `Capture::Trap` branch in the match below back to the top of the call stack.
		// The reason we can't simply `push` the runtime directly onto the stack in the
		// `Capture::Trap` branch is because the borrow-checker complains that the stack
		// is already borrowed as long as we hold a pointer on the last element
		// (i.e. the currently executing runtime).
		let mut interrupt_runtime = None;
		loop {
			if let Some(rt) = interrupt_runtime.take() {
				call_stack.push(rt);
			}
			let runtime = match call_stack.last_mut() {
				Some(runtime) => runtime,
				None => {
					return (
						ExitReason::Fatal(ExitFatal::UnhandledInterrupt),
						None,
						Vec::new(),
					);
				}
			};
			let reason = {
				let inner_runtime = &mut runtime.inner;
				match inner_runtime.run(self) {
					Capture::Exit(reason) => reason,
					Capture::Trap(Resolve::Call(rt, _)) => {
						interrupt_runtime = Some(rt.0);
						continue;
					}
					Capture::Trap(Resolve::Create(rt, _)) => {
						interrupt_runtime = Some(rt.0);
						continue;
					}
				}
			};
			let runtime_kind = runtime.kind;
			let (reason, maybe_address, return_data) = match runtime_kind {
				RuntimeKind::Create(created_address) => {
					let (reason, maybe_address, return_data) = self.cleanup_for_create(
						created_address,
						reason,
						runtime.inner.machine().return_value(),
					);
					(reason, maybe_address, return_data)
				}
				RuntimeKind::Call(code_address) => {
					let return_data = self.cleanup_for_call(
						code_address,
						&reason,
						runtime.inner.machine().return_value(),
					);
					(reason, None, return_data)
				}
				RuntimeKind::Execute => (reason, None, runtime.inner.machine().return_value()),
			};
			// We're done with that runtime now, so can pop it off the call stack
			call_stack.pop();
			// Now pass the results from that runtime on to the next one in the stack
			let runtime = match call_stack.last_mut() {
				Some(r) => r,
				None => return (reason, None, return_data),
			};
			emit_exit!(&reason, &return_data);
			let inner_runtime = &mut runtime.inner;
			let maybe_error = match runtime_kind {
				RuntimeKind::Create(_) => {
					inner_runtime.finish_create(reason, maybe_address, return_data)
				}
				RuntimeKind::Call(_) => inner_runtime.finish_call(reason, return_data),
				RuntimeKind::Execute => inner_runtime.finish_call(reason, return_data),
			};
			// Early exit if passing on the result caused an error
			if let Err(e) = maybe_error {
				return (e, None, Vec::new());
			}
		}
	}

	/// Get remaining gas.
	pub fn gas(&self) -> u64 {
		self.state.metadata().gasometer.gas()
	}

	fn record_create_transaction_cost(
		&mut self,
		init_code: &[u8],
		access_list: &[(H160, Vec<H256>)],
	) -> Result<(), ExitError> {
		let transaction_cost = gasometer::create_transaction_cost(init_code, access_list);
		let gasometer = &mut self.state.metadata_mut().gasometer;
		gasometer.record_transaction(transaction_cost)
	}

	fn maybe_record_init_code_cost(&mut self, init_code: &[u8]) -> Result<(), ExitError> {
		if let Some(limit) = self.config.max_initcode_size {
			// EIP-3860
			if init_code.len() > limit {
				self.state.metadata_mut().gasometer.fail();
				return Err(ExitError::CreateContractLimit);
			}
			return self
				.state
				.metadata_mut()
				.gasometer
				.record_cost(gasometer::init_code_cost(init_code));
		}
		Ok(())
	}

	/// Execute a `CREATE` transaction.
	pub fn transact_create(
		&mut self,
		caller: H160,
		value: U256,
		init_code: Vec<u8>,
		gas_limit: u64,
		access_list: Vec<(H160, Vec<H256>)>, // See EIP-2930
	) -> (ExitReason, Vec<u8>) {
		if self.nonce(caller) >= U256::from(u64::MAX) {
			return (ExitError::MaxNonce.into(), Vec::new());
		}

		event!(TransactCreate {
			caller,
			value,
			init_code: &init_code,
			gas_limit,
			address: self.create_address(CreateScheme::Legacy { caller }),
		});

		if let Some(limit) = self.config.max_initcode_size {
			if init_code.len() > limit {
				self.state.metadata_mut().gasometer.fail();
				return emit_exit!(ExitError::CreateContractLimit.into(), Vec::new());
			}
		}

		if let Err(e) = self.record_create_transaction_cost(&init_code, &access_list) {
			return emit_exit!(e.into(), Vec::new());
		}
		self.initialize_with_access_list(access_list);

		match self.create_inner(
			caller,
			CreateScheme::Legacy { caller },
			value,
			init_code,
			Some(gas_limit),
			false,
		) {
			Capture::Exit((s, _, v)) => emit_exit!(s, v),
			Capture::Trap(rt) => {
				let mut cs = Vec::with_capacity(DEFAULT_CALL_STACK_CAPACITY);
				cs.push(rt.0);
				let (s, _, v) = self.execute_with_call_stack(&mut cs);
				emit_exit!(s, v)
			}
		}
	}

	/// Same as `CREATE` but uses a specified address for created smart contract.
	#[cfg(feature = "create-fixed")]
	pub fn transact_create_fixed(
		&mut self,
		caller: H160,
		address: H160,
		value: U256,
		init_code: Vec<u8>,
		gas_limit: u64,
		access_list: Vec<(H160, Vec<H256>)>, // See EIP-2930
	) -> (ExitReason, Vec<u8>) {
		event!(TransactCreate {
			caller,
			value,
			init_code: &init_code,
			gas_limit,
			address: self.create_address(CreateScheme::Fixed(address)),
		});

		if let Err(e) = self.record_create_transaction_cost(&init_code, &access_list) {
			return emit_exit!(e.into(), Vec::new());
		}
		self.initialize_with_access_list(access_list);

		match self.create_inner(
			caller,
			CreateScheme::Fixed(address),
			value,
			init_code,
			Some(gas_limit),
			false,
		) {
			Capture::Exit((s, _, v)) => emit_exit!(s, v),
			Capture::Trap(rt) => {
				let mut cs = Vec::with_capacity(DEFAULT_CALL_STACK_CAPACITY);
				cs.push(rt.0);
				let (s, _, v) = self.execute_with_call_stack(&mut cs);
				emit_exit!(s, v)
			}
		}
	}

	/// Execute a `CREATE2` transaction.
	pub fn transact_create2(
		&mut self,
		caller: H160,
		value: U256,
		init_code: Vec<u8>,
		salt: H256,
		gas_limit: u64,
		access_list: Vec<(H160, Vec<H256>)>, // See EIP-2930
	) -> (ExitReason, Vec<u8>) {
		if let Some(limit) = self.config.max_initcode_size {
			if init_code.len() > limit {
				self.state.metadata_mut().gasometer.fail();
				return emit_exit!(ExitError::CreateContractLimit.into(), Vec::new());
			}
		}

		let code_hash = H256::from_slice(Keccak256::digest(&init_code).as_slice());
		event!(TransactCreate2 {
			caller,
			value,
			init_code: &init_code,
			salt,
			gas_limit,
			address: self.create_address(CreateScheme::Create2 {
				caller,
				code_hash,
				salt,
			}),
		});

		if let Err(e) = self.record_create_transaction_cost(&init_code, &access_list) {
			return emit_exit!(e.into(), Vec::new());
		}
		self.initialize_with_access_list(access_list);

		match self.create_inner(
			caller,
			CreateScheme::Create2 {
				caller,
				code_hash,
				salt,
			},
			value,
			init_code,
			Some(gas_limit),
			false,
		) {
			Capture::Exit((s, _, v)) => emit_exit!(s, v),
			Capture::Trap(rt) => {
				let mut cs = Vec::with_capacity(DEFAULT_CALL_STACK_CAPACITY);
				cs.push(rt.0);
				let (s, _, v) = self.execute_with_call_stack(&mut cs);
				emit_exit!(s, v)
			}
		}
	}

	/// Execute a `CALL` transaction with a given caller, address, value and
	/// gas limit and data.
	///
	/// Takes in an additional `access_list` parameter for EIP-2930 which was
	/// introduced in the Ethereum Berlin hard fork. If you do not wish to use
	/// this functionality, just pass in an empty vector.
	pub fn transact_call(
		&mut self,
		caller: H160,
		address: H160,
		value: U256,
		data: Vec<u8>,
		gas_limit: u64,
		access_list: Vec<(H160, Vec<H256>)>,
	) -> (ExitReason, Vec<u8>) {
		event!(TransactCall {
			caller,
			address,
			value,
			data: &data,
			gas_limit,
		});

		if self.nonce(caller) >= U256::from(u64::MAX) {
			return (ExitError::MaxNonce.into(), Vec::new());
		}

		let transaction_cost = gasometer::call_transaction_cost(&data, &access_list);
		let gasometer = &mut self.state.metadata_mut().gasometer;
		match gasometer.record_transaction(transaction_cost) {
			Ok(()) => (),
			Err(e) => return emit_exit!(e.into(), Vec::new()),
		}

		// Initialize initial addresses for EIP-2929
		if self.config.increase_state_access_gas {
			if self.config.warm_coinbase_address {
				// Warm coinbase address for EIP-3651
				let addresses = core::iter::once(caller)
					.chain(core::iter::once(address))
					.chain(core::iter::once(self.block_coinbase()));
				self.state.metadata_mut().access_addresses(addresses);
			} else {
				let addresses = core::iter::once(caller).chain(core::iter::once(address));
				self.state.metadata_mut().access_addresses(addresses);
			}

			self.initialize_with_access_list(access_list);
		}
		if let Err(e) = self.record_external_operation(crate::ExternalOperation::AccountBasicRead) {
			return (e.into(), Vec::new());
		}
		if let Err(e) = self.state.inc_nonce(caller) {
			return (e.into(), Vec::new());
		}

		let context = Context {
			caller,
			address,
			apparent_value: value,
		};

		match self.call_inner(
			address,
			Some(Transfer {
				source: caller,
				target: address,
				value,
			}),
			data,
			Some(gas_limit),
			false,
			false,
			false,
			context,
		) {
			Capture::Exit((s, v)) => emit_exit!(s, v),
			Capture::Trap(rt) => {
				let mut cs = Vec::with_capacity(DEFAULT_CALL_STACK_CAPACITY);
				cs.push(rt.0);
				let (s, _, v) = self.execute_with_call_stack(&mut cs);
				emit_exit!(s, v)
			}
		}
	}

	/// Get used gas for the current executor, given the price.
	pub fn used_gas(&self) -> u64 {
		self.state.metadata().gasometer.total_used_gas()
			- min(
				self.state.metadata().gasometer.total_used_gas() / self.config.max_refund_quotient,
				self.state.metadata().gasometer.refunded_gas() as u64,
			)
	}

	/// Get fee needed for the current executor, given the price.
	pub fn fee(&self, price: U256) -> U256 {
		let used_gas = self.used_gas();
		U256::from(used_gas).saturating_mul(price)
	}

	/// Get account nonce.
	pub fn nonce(&self, address: H160) -> U256 {
		self.state.basic(address).nonce
	}

	/// Get the create address from given scheme.
	pub fn create_address(&self, scheme: CreateScheme) -> H160 {
		match scheme {
			CreateScheme::Create2 {
				caller,
				code_hash,
				salt,
			} => {
				let mut hasher = Keccak256::new();
				hasher.update([0xff]);
				hasher.update(&caller[..]);
				hasher.update(&salt[..]);
				hasher.update(&code_hash[..]);
				H256::from_slice(hasher.finalize().as_slice()).into()
			}
			CreateScheme::Legacy { caller } => {
				let nonce = self.nonce(caller);
				let mut stream = rlp::RlpStream::new_list(2);
				stream.append(&caller);
				stream.append(&nonce);
				H256::from_slice(Keccak256::digest(&stream.out()).as_slice()).into()
			}
			CreateScheme::Fixed(naddress) => naddress,
		}
	}

	pub fn initialize_with_access_list(&mut self, access_list: Vec<(H160, Vec<H256>)>) {
		let addresses = access_list.iter().map(|a| a.0);
		self.state.metadata_mut().access_addresses(addresses);

		let storage_keys = access_list
			.into_iter()
			.flat_map(|(address, keys)| keys.into_iter().map(move |key| (address, key)));
		self.state.metadata_mut().access_storages(storage_keys);
	}

	fn create_inner(
		&mut self,
		caller: H160,
		scheme: CreateScheme,
		value: U256,
		init_code: Vec<u8>,
		target_gas: Option<u64>,
		take_l64: bool,
	) -> Capture<(ExitReason, Option<H160>, Vec<u8>), StackExecutorCreateInterrupt<'static>> {
		if self.nonce(caller) >= U256::from(u64::MAX) {
			return Capture::Exit((ExitError::MaxNonce.into(), None, Vec::new()));
		}

		macro_rules! try_or_fail {
			( $e:expr ) => {
				match $e {
					Ok(v) => v,
					Err(e) => return Capture::Exit((e.into(), None, Vec::new())),
				}
			};
		}

		const fn l64(gas: u64) -> u64 {
			gas - gas / 64
		}

		let address = self.create_address(scheme);

		self.state.metadata_mut().access_address(caller);
		self.state.metadata_mut().access_address(address);

		event!(Create {
			caller,
			address,
			scheme,
			value,
			init_code: &init_code,
			target_gas
		});

		if let Some(depth) = self.state.metadata().depth {
			if depth > self.config.call_stack_limit {
				return Capture::Exit((ExitError::CallTooDeep.into(), None, Vec::new()));
			}
		}

		if self.balance(caller) < value {
			return Capture::Exit((ExitError::OutOfFund.into(), None, Vec::new()));
		}

<<<<<<< HEAD
		if let Err(e) = self.record_external_operation(crate::ExternalOperation::AccountBasicRead) {
			return Capture::Exit((ExitReason::Error(e), None, Vec::new()));
		}
		if let Err(e) = self.state.inc_nonce(caller) {
			return Capture::Exit((e.into(), None, Vec::new()));
		}

=======
>>>>>>> df6f4942
		let after_gas = if take_l64 && self.config.call_l64_after_gas {
			if self.config.estimate {
				let initial_after_gas = self.state.metadata().gasometer.gas();
				let diff = initial_after_gas - l64(initial_after_gas);
				try_or_fail!(self.state.metadata_mut().gasometer.record_cost(diff));
				self.state.metadata().gasometer.gas()
			} else {
				l64(self.state.metadata().gasometer.gas())
			}
		} else {
			self.state.metadata().gasometer.gas()
		};

		let target_gas = target_gas.unwrap_or(after_gas);

		let gas_limit = min(after_gas, target_gas);
		try_or_fail!(self.state.metadata_mut().gasometer.record_cost(gas_limit));

		if let Err(e) = self.state.inc_nonce(caller) {
			return Capture::Exit((e.into(), None, Vec::new()));
		}

		self.enter_substate(gas_limit, false);

		{
			if let Err(e) =
				self.record_external_operation(crate::ExternalOperation::AddressCodeRead(address))
			{
				let _ = self.exit_substate(StackExitKind::Failed);
				return Capture::Exit((ExitReason::Error(e), None, Vec::new()));
			}
			let code_size = self.code_size(address);
			if code_size != U256::zero() {
				let _ = self.exit_substate(StackExitKind::Failed);
				return Capture::Exit((ExitError::CreateCollision.into(), None, Vec::new()));
			}

			if self.nonce(address) > U256::zero() {
				let _ = self.exit_substate(StackExitKind::Failed);
				return Capture::Exit((ExitError::CreateCollision.into(), None, Vec::new()));
			}

			self.state.reset_storage(address);
		}

		let context = Context {
			address,
			caller,
			apparent_value: value,
		};
		let transfer = Transfer {
			source: caller,
			target: address,
			value,
		};
		match self.state.transfer(transfer) {
			Ok(()) => (),
			Err(e) => {
				let _ = self.exit_substate(StackExitKind::Reverted);
				return Capture::Exit((ExitReason::Error(e), None, Vec::new()));
			}
		}

		if self.config.create_increase_nonce {
			if let Err(e) =
				self.record_external_operation(crate::ExternalOperation::AccountBasicRead)
			{
				let _ = self.exit_substate(StackExitKind::Failed);
				return Capture::Exit((ExitReason::Error(e), None, Vec::new()));
			}
			if let Err(e) = self.state.inc_nonce(address) {
				return Capture::Exit((e.into(), None, Vec::new()));
			}
		}

		let runtime = Runtime::new(
			Rc::new(init_code),
			Rc::new(Vec::new()),
			context,
			self.config.stack_limit,
			self.config.memory_limit,
		);

		Capture::Trap(StackExecutorCreateInterrupt(TaggedRuntime {
			kind: RuntimeKind::Create(address),
			inner: MaybeBorrowed::Owned(runtime),
		}))
	}

	#[allow(clippy::too_many_arguments)]
	fn call_inner(
		&mut self,
		code_address: H160,
		transfer: Option<Transfer>,
		input: Vec<u8>,
		target_gas: Option<u64>,
		is_static: bool,
		take_l64: bool,
		take_stipend: bool,
		context: Context,
	) -> Capture<(ExitReason, Vec<u8>), StackExecutorCallInterrupt<'static>> {
		macro_rules! try_or_fail {
			( $e:expr ) => {
				match $e {
					Ok(v) => v,
					Err(e) => return Capture::Exit((e.into(), Vec::new())),
				}
			};
		}

		const fn l64(gas: u64) -> u64 {
			gas - gas / 64
		}

		event!(Call {
			code_address,
			transfer: &transfer,
			input: &input,
			target_gas,
			is_static,
			context: &context,
		});

		let after_gas = if take_l64 && self.config.call_l64_after_gas {
			if self.config.estimate {
				let initial_after_gas = self.state.metadata().gasometer.gas();
				let diff = initial_after_gas - l64(initial_after_gas);
				try_or_fail!(self.state.metadata_mut().gasometer.record_cost(diff));
				self.state.metadata().gasometer.gas()
			} else {
				l64(self.state.metadata().gasometer.gas())
			}
		} else {
			self.state.metadata().gasometer.gas()
		};

		let target_gas = target_gas.unwrap_or(after_gas);
		let mut gas_limit = min(target_gas, after_gas);

		try_or_fail!(self.state.metadata_mut().gasometer.record_cost(gas_limit));

		if let Some(transfer) = transfer.as_ref() {
			if take_stipend && transfer.value != U256::zero() {
				gas_limit = gas_limit.saturating_add(self.config.call_stipend);
			}
		}

		self.enter_substate(gas_limit, is_static);
		self.state.touch(context.address);

		if let Err(e) =
			self.record_external_operation(crate::ExternalOperation::AddressCodeRead(code_address))
		{
			let _ = self.exit_substate(StackExitKind::Failed);
			return Capture::Exit((ExitReason::Error(e), Vec::new()));
		}
		let code = self.code(code_address);
		if let Some(depth) = self.state.metadata().depth {
			if depth > self.config.call_stack_limit {
				let _ = self.exit_substate(StackExitKind::Reverted);
				return Capture::Exit((ExitError::CallTooDeep.into(), Vec::new()));
			}
		}

		if let Some(transfer) = transfer {
			if let Err(e) =
				self.record_external_operation(crate::ExternalOperation::AccountBasicRead)
			{
				let _ = self.exit_substate(StackExitKind::Failed);
				return Capture::Exit((ExitReason::Error(e), Vec::new()));
			}
			match self.state.transfer(transfer) {
				Ok(()) => (),
				Err(e) => {
					let _ = self.exit_substate(StackExitKind::Reverted);
					return Capture::Exit((ExitReason::Error(e), Vec::new()));
				}
			}
		}

		// At this point, the state has been modified in enter_substate to
		// reflect both the is_static parameter of this call and the is_static
		// of the caller context.
		let precompile_is_static = self.state.metadata().is_static();
		if let Some(result) = self.precompile_set.execute(&mut StackExecutorHandle {
			executor: self,
			code_address,
			input: &input,
			gas_limit: Some(gas_limit),
			context: &context,
			is_static: precompile_is_static,
		}) {
			return match result {
				Ok(PrecompileOutput {
					exit_status,
					output,
				}) => {
					let _ = self.exit_substate(StackExitKind::Succeeded);
					Capture::Exit((ExitReason::Succeed(exit_status), output))
				}
				Err(PrecompileFailure::Error { exit_status }) => {
					let _ = self.exit_substate(StackExitKind::Failed);
					Capture::Exit((ExitReason::Error(exit_status), Vec::new()))
				}
				Err(PrecompileFailure::Revert {
					exit_status,
					output,
				}) => {
					let _ = self.exit_substate(StackExitKind::Reverted);
					Capture::Exit((ExitReason::Revert(exit_status), output))
				}
				Err(PrecompileFailure::Fatal { exit_status }) => {
					self.state.metadata_mut().gasometer.fail();
					let _ = self.exit_substate(StackExitKind::Failed);
					Capture::Exit((ExitReason::Fatal(exit_status), Vec::new()))
				}
			};
		}

		let runtime = Runtime::new(
			Rc::new(code),
			Rc::new(input),
			context,
			self.config.stack_limit,
			self.config.memory_limit,
		);

		Capture::Trap(StackExecutorCallInterrupt(TaggedRuntime {
			kind: RuntimeKind::Call(code_address),
			inner: MaybeBorrowed::Owned(runtime),
		}))
	}

	fn cleanup_for_create(
		&mut self,
		created_address: H160,
		reason: ExitReason,
		return_data: Vec<u8>,
	) -> (ExitReason, Option<H160>, Vec<u8>) {
		fn check_first_byte(config: &Config, code: &[u8]) -> Result<(), ExitError> {
			if config.disallow_executable_format && Some(&Opcode::EOFMAGIC.as_u8()) == code.first()
			{
				return Err(ExitError::InvalidCode(Opcode::EOFMAGIC));
			}
			Ok(())
		}

		log::debug!(target: "evm", "Create execution using address {}: {:?}", created_address, reason);

		match reason {
			ExitReason::Succeed(s) => {
				let out = return_data;
				let address = created_address;
				// As of EIP-3541 code starting with 0xef cannot be deployed
				if let Err(e) = check_first_byte(self.config, &out) {
					self.state.metadata_mut().gasometer.fail();
					let _ = self.exit_substate(StackExitKind::Failed);
					return (e.into(), None, Vec::new());
				}

				if let Some(limit) = self.config.create_contract_limit {
					if out.len() > limit {
						self.state.metadata_mut().gasometer.fail();
						let _ = self.exit_substate(StackExitKind::Failed);
						return (ExitError::CreateContractLimit.into(), None, Vec::new());
					}
				}

				match self
					.state
					.metadata_mut()
					.gasometer
					.record_deposit(out.len())
				{
					Ok(()) => {
						let exit_result = self.exit_substate(StackExitKind::Succeeded);
<<<<<<< HEAD
						if let Err(e) = self.record_external_operation(
							crate::ExternalOperation::Write(U256::from(out.len())),
						) {
							return (e.into(), None, Vec::new());
						}
=======
						event!(CreateOutput {
							address,
							code: &out,
						});
>>>>>>> df6f4942
						self.state.set_code(address, out);
						if let Err(e) = exit_result {
							return (e.into(), None, Vec::new());
						}
						(ExitReason::Succeed(s), Some(address), Vec::new())
					}
					Err(e) => {
						let _ = self.exit_substate(StackExitKind::Failed);
						(ExitReason::Error(e), None, Vec::new())
					}
				}
			}
			ExitReason::Error(e) => {
				self.state.metadata_mut().gasometer.fail();
				let _ = self.exit_substate(StackExitKind::Failed);
				(ExitReason::Error(e), None, Vec::new())
			}
			ExitReason::Revert(e) => {
				let _ = self.exit_substate(StackExitKind::Reverted);
				(ExitReason::Revert(e), None, return_data)
			}
			ExitReason::Fatal(e) => {
				self.state.metadata_mut().gasometer.fail();
				let _ = self.exit_substate(StackExitKind::Failed);
				(ExitReason::Fatal(e), None, Vec::new())
			}
		}
	}

	fn cleanup_for_call(
		&mut self,
		code_address: H160,
		reason: &ExitReason,
		return_data: Vec<u8>,
	) -> Vec<u8> {
		log::debug!(target: "evm", "Call execution using address {}: {:?}", code_address, reason);
		match reason {
			ExitReason::Succeed(_) => {
				let _ = self.exit_substate(StackExitKind::Succeeded);
				return_data
			}
			ExitReason::Error(_) => {
				let _ = self.exit_substate(StackExitKind::Failed);
				Vec::new()
			}
			ExitReason::Revert(_) => {
				let _ = self.exit_substate(StackExitKind::Reverted);
				return_data
			}
			ExitReason::Fatal(_) => {
				self.state.metadata_mut().gasometer.fail();
				let _ = self.exit_substate(StackExitKind::Failed);
				Vec::new()
			}
		}
	}
}

impl<'config, 'precompiles, S: StackState<'config>, P: PrecompileSet> InterpreterHandler
	for StackExecutor<'config, 'precompiles, S, P>
{
	#[inline]
	fn before_eval(&mut self) {}

	#[inline]
	fn after_eval(&mut self) {}

	#[inline]
	fn before_bytecode(
		&mut self,
		opcode: Opcode,
		_pc: usize,
		machine: &Machine,
		address: &H160,
	) -> Result<(), ExitError> {
		#[cfg(feature = "tracing")]
		{
			use evm_runtime::tracing::Event::Step;
			evm_runtime::tracing::with(|listener| {
				listener.event(Step {
					address: *address,
					opcode,
					position: &Ok(_pc),
					stack: machine.stack(),
					memory: machine.memory(),
				})
			});
		}

		if let Some(cost) = gasometer::static_opcode_cost(opcode) {
			self.state
				.metadata_mut()
				.gasometer
				.record_cost(cost as u64)?;
		} else {
			let is_static = self.state.metadata().is_static;
			let (gas_cost, target, memory_cost) = gasometer::dynamic_opcode_cost(
				*address,
				opcode,
				machine.stack(),
				is_static,
				self.config,
				self,
			)?;

			self.state
				.metadata_mut()
				.gasometer
				.record_dynamic_cost(gas_cost, memory_cost)?;
			match target {
				StorageTarget::Address(address) => {
					self.state.metadata_mut().access_address(address)
				}
				StorageTarget::Slot(address, key) => {
					self.state.metadata_mut().access_storage(address, key)
				}
				StorageTarget::None => (),
			}
		}
		Ok(())
	}

	#[inline]
	fn after_bytecode(
		&mut self,
		_result: &Result<(), Capture<ExitReason, Trap>>,
		_machine: &Machine,
	) {
		#[cfg(feature = "tracing")]
		{
			use evm_runtime::tracing::Event::StepResult;
			evm_runtime::tracing::with(|listener| {
				listener.event(StepResult {
					result: _result,
					return_value: _machine.return_value().as_slice(),
				})
			});
		}
	}
}

pub struct StackExecutorCallInterrupt<'borrow>(TaggedRuntime<'borrow>);
pub struct StackExecutorCreateInterrupt<'borrow>(TaggedRuntime<'borrow>);

impl<'config, 'precompiles, S: StackState<'config>, P: PrecompileSet> Handler
	for StackExecutor<'config, 'precompiles, S, P>
{
	type CreateInterrupt = StackExecutorCreateInterrupt<'static>;
	type CreateFeedback = Infallible;
	type CallInterrupt = StackExecutorCallInterrupt<'static>;
	type CallFeedback = Infallible;

	fn balance(&self, address: H160) -> U256 {
		self.state.basic(address).balance
	}

	fn code_size(&self, address: H160) -> U256 {
		self.state.code_size(address)
	}

	fn code_hash(&self, address: H160) -> H256 {
		if !self.exists(address) {
			return H256::default();
		}

		self.state.code_hash(address)
	}

	fn code(&self, address: H160) -> Vec<u8> {
		self.state.code(address)
	}

	fn storage(&self, address: H160, index: H256) -> H256 {
		self.state.storage(address, index)
	}

	fn original_storage(&self, address: H160, index: H256) -> H256 {
		self.state
			.original_storage(address, index)
			.unwrap_or_default()
	}

	fn exists(&self, address: H160) -> bool {
		if self.config.empty_considered_exists {
			self.state.exists(address)
		} else {
			self.state.exists(address) && !self.state.is_empty(address)
		}
	}

	fn is_cold(&mut self, address: H160, maybe_index: Option<H256>) -> Result<bool, ExitError> {
		Ok(match maybe_index {
			None => {
				let is_precompile = match self
					.precompile_set
					.is_precompile(address, self.state.metadata().gasometer.gas())
				{
					IsPrecompileResult::Answer {
						is_precompile,
						extra_cost,
					} => {
						self.state
							.metadata_mut()
							.gasometer
							.record_cost(extra_cost)?;
						is_precompile
					}
					IsPrecompileResult::OutOfGas => return Err(ExitError::OutOfGas),
				};

				!is_precompile && self.state.is_cold(address)
			}
			Some(index) => self.state.is_storage_cold(address, index),
		})
	}

	fn gas_left(&self) -> U256 {
		U256::from(self.state.metadata().gasometer.gas())
	}

	fn gas_price(&self) -> U256 {
		self.state.gas_price()
	}

	fn origin(&self) -> H160 {
		self.state.origin()
	}

	fn block_hash(&self, number: U256) -> H256 {
		self.state.block_hash(number)
	}
	fn block_number(&self) -> U256 {
		self.state.block_number()
	}
	fn block_coinbase(&self) -> H160 {
		self.state.block_coinbase()
	}
	fn block_timestamp(&self) -> U256 {
		self.state.block_timestamp()
	}
	fn block_difficulty(&self) -> U256 {
		self.state.block_difficulty()
	}
	fn block_randomness(&self) -> Option<H256> {
		self.state.block_randomness()
	}
	fn block_gas_limit(&self) -> U256 {
		self.state.block_gas_limit()
	}
	fn block_base_fee_per_gas(&self) -> U256 {
		self.state.block_base_fee_per_gas()
	}
	fn chain_id(&self) -> U256 {
		self.state.chain_id()
	}
	fn deleted(&self, address: H160) -> bool {
		self.state.deleted(address)
	}

	fn set_storage(&mut self, address: H160, index: H256, value: H256) -> Result<(), ExitError> {
		self.state.set_storage(address, index, value);
		Ok(())
	}

	fn log(&mut self, address: H160, topics: Vec<H256>, data: Vec<u8>) -> Result<(), ExitError> {
		self.state.log(address, topics, data);
		Ok(())
	}

	fn mark_delete(&mut self, address: H160, target: H160) -> Result<(), ExitError> {
		let balance = self.balance(address);

		event!(Suicide {
			target,
			address,
			balance,
		});

		self.state.transfer(Transfer {
			source: address,
			target,
			value: balance,
		})?;
		self.state.reset_balance(address);
		self.state.set_deleted(address);

		Ok(())
	}

	#[cfg(not(feature = "tracing"))]
	fn create(
		&mut self,
		caller: H160,
		scheme: CreateScheme,
		value: U256,
		init_code: Vec<u8>,
		target_gas: Option<u64>,
	) -> Capture<(ExitReason, Option<H160>, Vec<u8>), Self::CreateInterrupt> {
		if let Err(e) = self.maybe_record_init_code_cost(&init_code) {
			let reason: ExitReason = e.into();
			emit_exit!(reason.clone());
			return Capture::Exit((reason, None, Vec::new()));
		}

		self.create_inner(caller, scheme, value, init_code, target_gas, true)
	}

	#[cfg(feature = "tracing")]
	fn create(
		&mut self,
		caller: H160,
		scheme: CreateScheme,
		value: U256,
		init_code: Vec<u8>,
		target_gas: Option<u64>,
	) -> Capture<(ExitReason, Option<H160>, Vec<u8>), Self::CreateInterrupt> {
		if let Err(e) = self.maybe_record_init_code_cost(&init_code) {
			let reason: ExitReason = e.into();
			emit_exit!(reason.clone());
			return Capture::Exit((reason, None, Vec::new()));
		}

		let capture = self.create_inner(caller, scheme, value, init_code, target_gas, true);

		if let Capture::Exit((ref reason, _, ref return_value)) = capture {
			emit_exit!(reason, return_value);
		}

		capture
	}

	#[cfg(not(feature = "tracing"))]
	fn call(
		&mut self,
		code_address: H160,
		transfer: Option<Transfer>,
		input: Vec<u8>,
		target_gas: Option<u64>,
		is_static: bool,
		context: Context,
	) -> Capture<(ExitReason, Vec<u8>), Self::CallInterrupt> {
		self.call_inner(
			code_address,
			transfer,
			input,
			target_gas,
			is_static,
			true,
			true,
			context,
		)
	}

	#[cfg(feature = "tracing")]
	fn call(
		&mut self,
		code_address: H160,
		transfer: Option<Transfer>,
		input: Vec<u8>,
		target_gas: Option<u64>,
		is_static: bool,
		context: Context,
	) -> Capture<(ExitReason, Vec<u8>), Self::CallInterrupt> {
		let capture = self.call_inner(
			code_address,
			transfer,
			input,
			target_gas,
			is_static,
			true,
			true,
			context,
		);

		if let Capture::Exit((ref reason, ref return_value)) = capture {
			emit_exit!(reason, return_value);
		}

		capture
	}
<<<<<<< HEAD

	#[inline]
	fn pre_validate(
		&mut self,
		context: &Context,
		opcode: Opcode,
		stack: &Stack,
	) -> Result<(), ExitError> {
		// log::trace!(target: "evm", "Running opcode: {:?}, Pre gas-left: {:?}", opcode, gasometer.gas());

		if let Some(cost) = gasometer::static_opcode_cost(opcode) {
			self.state.metadata_mut().gasometer.record_cost(cost)?;
		} else {
			let is_static = self.state.metadata().is_static;
			let (gas_cost, target, memory_cost) = gasometer::dynamic_opcode_cost(
				context.address,
				opcode,
				stack,
				is_static,
				self.config,
				self,
			)?;

			let gasometer = &mut self.state.metadata_mut().gasometer;
			gasometer.record_dynamic_cost(gas_cost, memory_cost)?;

			self.state
				.record_external_dynamic_opcode_cost(opcode, gas_cost, target)?;

			match target {
				StorageTarget::Address(address) => {
					self.state.metadata_mut().access_address(address)
				}
				StorageTarget::Slot(address, key) => {
					self.state.metadata_mut().access_storage(address, key)
				}
				StorageTarget::None => (),
			}
		}

		Ok(())
	}

	fn record_external_operation(&mut self, op: crate::ExternalOperation) -> Result<(), ExitError> {
		self.state.record_external_operation(op)
	}
=======
>>>>>>> df6f4942
}

struct StackExecutorHandle<'inner, 'config, 'precompiles, S, P> {
	executor: &'inner mut StackExecutor<'config, 'precompiles, S, P>,
	code_address: H160,
	input: &'inner [u8],
	gas_limit: Option<u64>,
	context: &'inner Context,
	is_static: bool,
}

impl<'inner, 'config, 'precompiles, S: StackState<'config>, P: PrecompileSet> PrecompileHandle
	for StackExecutorHandle<'inner, 'config, 'precompiles, S, P>
{
	// Perform subcall in provided context.
	/// Precompile specifies in which context the subcall is executed.
	fn call(
		&mut self,
		code_address: H160,
		transfer: Option<Transfer>,
		input: Vec<u8>,
		gas_limit: Option<u64>,
		is_static: bool,
		context: &Context,
	) -> (ExitReason, Vec<u8>) {
		// For normal calls the cost is recorded at opcode level.
		// Since we don't go through opcodes we need manually record the call
		// cost. Not doing so will make the code panic as recording the call stipend
		// will do an underflow.
		let target_is_cold = match self.executor.is_cold(code_address, None) {
			Ok(x) => x,
			Err(err) => return (ExitReason::Error(err), Vec::new()),
		};

		let target_exists = self.executor.exists(code_address);

		let gas_cost = crate::gasometer::GasCost::Call {
			value: transfer.clone().map(|x| x.value).unwrap_or_else(U256::zero),
			gas: U256::from(gas_limit.unwrap_or(u64::MAX)),
			target_is_cold,
			target_exists,
		};

		// We record the length of the input.
		let memory_cost = Some(crate::gasometer::MemoryCost {
			offset: 0,
			len: input.len(),
		});

		if let Err(error) = self
			.executor
			.state
			.metadata_mut()
			.gasometer
			.record_dynamic_cost(gas_cost, memory_cost)
		{
			return (ExitReason::Error(error), Vec::new());
		}

		event!(PrecompileSubcall {
			code_address,
			transfer: &transfer,
			input: &input,
			target_gas: gas_limit,
			is_static,
			context
		});

		// Perform the subcall
		match Handler::call(
			self.executor,
			code_address,
			transfer,
			input,
			gas_limit,
			is_static,
			context.clone(),
		) {
			Capture::Exit((s, v)) => (s, v),
			Capture::Trap(rt) => {
				// Ideally this would pass the interrupt back to the executor so it could be
				// handled like any other call, however the type signature of this function does
				// not allow it. For now we'll make a recursive call instead of making a breaking
				// change to the precompile API. But this means a custom precompile could still
				// potentially cause a stack overflow if you're not careful.
				let mut call_stack = Vec::with_capacity(DEFAULT_CALL_STACK_CAPACITY);
				call_stack.push(rt.0);
				let (reason, _, return_data) =
					self.executor.execute_with_call_stack(&mut call_stack);
				emit_exit!(reason, return_data)
			}
		}
	}

	/// Record cost to the Runtime gasometer.
	fn record_cost(&mut self, cost: u64) -> Result<(), ExitError> {
		self.executor
			.state
			.metadata_mut()
			.gasometer
			.record_cost(cost)
	}

	/// Record Substrate specific cost.
	fn record_external_cost(
		&mut self,
		ref_time: Option<u64>,
		proof_size: Option<u64>,
		storage_growth: Option<u64>,
	) -> Result<(), ExitError> {
		self.executor
			.state
			.record_external_cost(ref_time, proof_size, storage_growth)
	}

	/// Refund Substrate specific cost.
	fn refund_external_cost(&mut self, ref_time: Option<u64>, proof_size: Option<u64>) {
		self.executor
			.state
			.refund_external_cost(ref_time, proof_size);
	}

	/// Retreive the remaining gas.
	fn remaining_gas(&self) -> u64 {
		self.executor.state.metadata().gasometer.gas()
	}

	/// Record a log.
	fn log(&mut self, address: H160, topics: Vec<H256>, data: Vec<u8>) -> Result<(), ExitError> {
		Handler::log(self.executor, address, topics, data)
	}

	/// Retreive the code address (what is the address of the precompile being called).
	fn code_address(&self) -> H160 {
		self.code_address
	}

	/// Retreive the input data the precompile is called with.
	fn input(&self) -> &[u8] {
		self.input
	}

	/// Retreive the context in which the precompile is executed.
	fn context(&self) -> &Context {
		self.context
	}

	/// Is the precompile call is done statically.
	fn is_static(&self) -> bool {
		self.is_static
	}

	/// Retreive the gas limit of this call.
	fn gas_limit(&self) -> Option<u64> {
		self.gas_limit
	}
}<|MERGE_RESOLUTION|>--- conflicted
+++ resolved
@@ -226,33 +226,6 @@
 	fn code_hash(&self, address: H160) -> H256 {
 		H256::from_slice(Keccak256::digest(self.code(address)).as_slice())
 	}
-
-	fn record_external_operation(
-		&mut self,
-		_op: crate::ExternalOperation,
-	) -> Result<(), ExitError> {
-		Ok(())
-	}
-
-	fn record_external_dynamic_opcode_cost(
-		&mut self,
-		_opcode: Opcode,
-		_gas_cost: crate::gasometer::GasCost,
-		_target: StorageTarget,
-	) -> Result<(), ExitError> {
-		Ok(())
-	}
-
-	fn record_external_cost(
-		&mut self,
-		_ref_time: Option<u64>,
-		_proof_size: Option<u64>,
-		_storage_growth: Option<u64>,
-	) -> Result<(), ExitError> {
-		Ok(())
-	}
-
-	fn refund_external_cost(&mut self, _ref_time: Option<u64>, _proof_size: Option<u64>) {}
 }
 
 /// Stack-based executor.
@@ -640,9 +613,7 @@
 
 			self.initialize_with_access_list(access_list);
 		}
-		if let Err(e) = self.record_external_operation(crate::ExternalOperation::AccountBasicRead) {
-			return (e.into(), Vec::new());
-		}
+
 		if let Err(e) = self.state.inc_nonce(caller) {
 			return (e.into(), Vec::new());
 		}
@@ -783,16 +754,6 @@
 			return Capture::Exit((ExitError::OutOfFund.into(), None, Vec::new()));
 		}
 
-<<<<<<< HEAD
-		if let Err(e) = self.record_external_operation(crate::ExternalOperation::AccountBasicRead) {
-			return Capture::Exit((ExitReason::Error(e), None, Vec::new()));
-		}
-		if let Err(e) = self.state.inc_nonce(caller) {
-			return Capture::Exit((e.into(), None, Vec::new()));
-		}
-
-=======
->>>>>>> df6f4942
 		let after_gas = if take_l64 && self.config.call_l64_after_gas {
 			if self.config.estimate {
 				let initial_after_gas = self.state.metadata().gasometer.gas();
@@ -818,14 +779,7 @@
 		self.enter_substate(gas_limit, false);
 
 		{
-			if let Err(e) =
-				self.record_external_operation(crate::ExternalOperation::AddressCodeRead(address))
-			{
-				let _ = self.exit_substate(StackExitKind::Failed);
-				return Capture::Exit((ExitReason::Error(e), None, Vec::new()));
-			}
-			let code_size = self.code_size(address);
-			if code_size != U256::zero() {
+			if self.code_size(address) != U256::zero() {
 				let _ = self.exit_substate(StackExitKind::Failed);
 				return Capture::Exit((ExitError::CreateCollision.into(), None, Vec::new()));
 			}
@@ -857,12 +811,6 @@
 		}
 
 		if self.config.create_increase_nonce {
-			if let Err(e) =
-				self.record_external_operation(crate::ExternalOperation::AccountBasicRead)
-			{
-				let _ = self.exit_substate(StackExitKind::Failed);
-				return Capture::Exit((ExitReason::Error(e), None, Vec::new()));
-			}
 			if let Err(e) = self.state.inc_nonce(address) {
 				return Capture::Exit((e.into(), None, Vec::new()));
 			}
@@ -940,16 +888,11 @@
 			}
 		}
 
+		let code = self.code(code_address);
+
 		self.enter_substate(gas_limit, is_static);
 		self.state.touch(context.address);
 
-		if let Err(e) =
-			self.record_external_operation(crate::ExternalOperation::AddressCodeRead(code_address))
-		{
-			let _ = self.exit_substate(StackExitKind::Failed);
-			return Capture::Exit((ExitReason::Error(e), Vec::new()));
-		}
-		let code = self.code(code_address);
 		if let Some(depth) = self.state.metadata().depth {
 			if depth > self.config.call_stack_limit {
 				let _ = self.exit_substate(StackExitKind::Reverted);
@@ -958,12 +901,6 @@
 		}
 
 		if let Some(transfer) = transfer {
-			if let Err(e) =
-				self.record_external_operation(crate::ExternalOperation::AccountBasicRead)
-			{
-				let _ = self.exit_substate(StackExitKind::Failed);
-				return Capture::Exit((ExitReason::Error(e), Vec::new()));
-			}
 			match self.state.transfer(transfer) {
 				Ok(()) => (),
 				Err(e) => {
@@ -1069,18 +1006,10 @@
 				{
 					Ok(()) => {
 						let exit_result = self.exit_substate(StackExitKind::Succeeded);
-<<<<<<< HEAD
-						if let Err(e) = self.record_external_operation(
-							crate::ExternalOperation::Write(U256::from(out.len())),
-						) {
-							return (e.into(), None, Vec::new());
-						}
-=======
 						event!(CreateOutput {
 							address,
 							code: &out,
 						});
->>>>>>> df6f4942
 						self.state.set_code(address, out);
 						if let Err(e) = exit_result {
 							return (e.into(), None, Vec::new());
@@ -1461,55 +1390,6 @@
 
 		capture
 	}
-<<<<<<< HEAD
-
-	#[inline]
-	fn pre_validate(
-		&mut self,
-		context: &Context,
-		opcode: Opcode,
-		stack: &Stack,
-	) -> Result<(), ExitError> {
-		// log::trace!(target: "evm", "Running opcode: {:?}, Pre gas-left: {:?}", opcode, gasometer.gas());
-
-		if let Some(cost) = gasometer::static_opcode_cost(opcode) {
-			self.state.metadata_mut().gasometer.record_cost(cost)?;
-		} else {
-			let is_static = self.state.metadata().is_static;
-			let (gas_cost, target, memory_cost) = gasometer::dynamic_opcode_cost(
-				context.address,
-				opcode,
-				stack,
-				is_static,
-				self.config,
-				self,
-			)?;
-
-			let gasometer = &mut self.state.metadata_mut().gasometer;
-			gasometer.record_dynamic_cost(gas_cost, memory_cost)?;
-
-			self.state
-				.record_external_dynamic_opcode_cost(opcode, gas_cost, target)?;
-
-			match target {
-				StorageTarget::Address(address) => {
-					self.state.metadata_mut().access_address(address)
-				}
-				StorageTarget::Slot(address, key) => {
-					self.state.metadata_mut().access_storage(address, key)
-				}
-				StorageTarget::None => (),
-			}
-		}
-
-		Ok(())
-	}
-
-	fn record_external_operation(&mut self, op: crate::ExternalOperation) -> Result<(), ExitError> {
-		self.state.record_external_operation(op)
-	}
-=======
->>>>>>> df6f4942
 }
 
 struct StackExecutorHandle<'inner, 'config, 'precompiles, S, P> {
@@ -1544,13 +1424,11 @@
 			Err(err) => return (ExitReason::Error(err), Vec::new()),
 		};
 
-		let target_exists = self.executor.exists(code_address);
-
 		let gas_cost = crate::gasometer::GasCost::Call {
 			value: transfer.clone().map(|x| x.value).unwrap_or_else(U256::zero),
 			gas: U256::from(gas_limit.unwrap_or(u64::MAX)),
 			target_is_cold,
-			target_exists,
+			target_exists: self.executor.exists(code_address),
 		};
 
 		// We record the length of the input.
@@ -1613,25 +1491,6 @@
 			.record_cost(cost)
 	}
 
-	/// Record Substrate specific cost.
-	fn record_external_cost(
-		&mut self,
-		ref_time: Option<u64>,
-		proof_size: Option<u64>,
-		storage_growth: Option<u64>,
-	) -> Result<(), ExitError> {
-		self.executor
-			.state
-			.record_external_cost(ref_time, proof_size, storage_growth)
-	}
-
-	/// Refund Substrate specific cost.
-	fn refund_external_cost(&mut self, ref_time: Option<u64>, proof_size: Option<u64>) {
-		self.executor
-			.state
-			.refund_external_cost(ref_time, proof_size);
-	}
-
 	/// Retreive the remaining gas.
 	fn remaining_gas(&self) -> u64 {
 		self.executor.state.metadata().gasometer.gas()
