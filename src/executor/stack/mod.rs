mod state;

pub use self::state::{MemoryStackState, MemoryStackSubstate, StackState};

use crate::gasometer::{self, Gasometer, StorageTarget};
use crate::{
	Capture, Config, Context, CreateScheme, ExitError, ExitReason, ExitSucceed, Handler, Opcode,
	Runtime, Stack, Transfer,
};
use alloc::{
	collections::{BTreeMap, BTreeSet},
	rc::Rc,
	vec::Vec,
};
use core::{cmp::min, convert::Infallible};
use ethereum::Log;
use primitive_types::{H160, H256, U256};
use sha3::{Digest, Keccak256};

pub enum StackExitKind {
	Succeeded,
	Reverted,
	Failed,
}

#[derive(Default)]
struct Accessed {
	accessed_addresses: BTreeSet<H160>,
	accessed_storage: BTreeSet<(H160, H256)>,
}

impl Accessed {
	fn access_address(&mut self, address: H160) {
		self.accessed_addresses.insert(address);
	}

	fn access_addresses<I>(&mut self, addresses: I)
	where
		I: Iterator<Item = H160>,
	{
		for address in addresses {
			self.accessed_addresses.insert(address);
		}
	}

	fn access_storages<I>(&mut self, storages: I)
	where
		I: Iterator<Item = (H160, H256)>,
	{
		for storage in storages {
			self.accessed_storage.insert((storage.0, storage.1));
		}
	}
}

pub struct StackSubstateMetadata<'config> {
	gasometer: Gasometer<'config>,
	is_static: bool,
	depth: Option<usize>,
	accessed: Option<Accessed>,
}

impl<'config> StackSubstateMetadata<'config> {
	pub fn new(gas_limit: u64, config: &'config Config) -> Self {
		let accessed = if config.increase_state_access_gas {
			Some(Accessed::default())
		} else {
			None
		};
		Self {
			gasometer: Gasometer::new(gas_limit, config),
			is_static: false,
			depth: None,
			accessed,
		}
	}

	pub fn swallow_commit(&mut self, other: Self) -> Result<(), ExitError> {
		self.gasometer.record_stipend(other.gasometer.gas())?;
		self.gasometer
			.record_refund(other.gasometer.refunded_gas())?;

		if let (Some(mut other_accessed), Some(self_accessed)) =
			(other.accessed, self.accessed.as_mut())
		{
			self_accessed
				.accessed_addresses
				.append(&mut other_accessed.accessed_addresses);
			self_accessed
				.accessed_storage
				.append(&mut other_accessed.accessed_storage);
		}

		Ok(())
	}

	pub fn swallow_revert(&mut self, other: Self) -> Result<(), ExitError> {
		self.gasometer.record_stipend(other.gasometer.gas())?;

		Ok(())
	}

	pub fn swallow_discard(&mut self, _other: Self) -> Result<(), ExitError> {
		Ok(())
	}

	pub fn spit_child(&self, gas_limit: u64, is_static: bool) -> Self {
		Self {
			gasometer: Gasometer::new(gas_limit, self.gasometer.config()),
			is_static: is_static || self.is_static,
			depth: match self.depth {
				None => Some(0),
				Some(n) => Some(n + 1),
			},
			accessed: self.accessed.as_ref().map(|_| Accessed::default()),
		}
	}

	pub fn gasometer(&self) -> &Gasometer<'config> {
		&self.gasometer
	}

	pub fn gasometer_mut(&mut self) -> &mut Gasometer<'config> {
		&mut self.gasometer
	}

	pub fn is_static(&self) -> bool {
		self.is_static
	}

	pub fn depth(&self) -> Option<usize> {
		self.depth
	}

	fn access_address(&mut self, address: H160) {
		if let Some(accessed) = &mut self.accessed {
			accessed.access_address(address)
		}
	}

	fn access_addresses<I>(&mut self, addresses: I)
	where
		I: Iterator<Item = H160>,
	{
		if let Some(accessed) = &mut self.accessed {
			accessed.access_addresses(addresses);
		}
	}

	fn access_storage(&mut self, address: H160, key: H256) {
		if let Some(accessed) = &mut self.accessed {
			accessed.accessed_storage.insert((address, key));
		}
	}

	fn access_storages<I>(&mut self, storages: I)
	where
		I: Iterator<Item = (H160, H256)>,
	{
		if let Some(accessed) = &mut self.accessed {
			accessed.access_storages(storages);
		}
	}
}

#[derive(Debug, Eq, PartialEq, Clone)]
pub struct PrecompileOutput {
	pub exit_status: ExitSucceed,
	pub cost: u64,
	pub output: Vec<u8>,
	pub logs: Vec<Log>,
}

/// A precompile result.
pub type PrecompileResult = Result<PrecompileOutput, ExitError>;

/// Precompiles function signature. Expected input arguments are:
///  * Input
///  * Context
<<<<<<< HEAD
///  * Is static
pub type PrecompileFn =
	fn(H160, &[u8], Option<u64>, &Context, bool) -> Option<Result<PrecompileOutput, ExitError>>;
=======
pub type PrecompileFn = fn(&[u8], Option<u64>, &Context) -> PrecompileResult;

/// A map of address keys to precompile function values.
pub type Precompile = BTreeMap<H160, PrecompileFn>;
>>>>>>> 22fe78a3

/// Stack-based executor.
pub struct StackExecutor<'config, S> {
	config: &'config Config,
	precompile: Precompile,
	state: S,
}

<<<<<<< HEAD
fn no_precompile(
	_address: H160,
	_input: &[u8],
	_target_gas: Option<u64>,
	_context: &Context,
	_is_static: bool,
) -> Option<Result<PrecompileOutput, ExitError>> {
	None
}

=======
>>>>>>> 22fe78a3
impl<'config, S: StackState<'config>> StackExecutor<'config, S> {
	/// Return a reference of the Config.
	pub fn config(&self) -> &'config Config {
		self.config
	}

	/// Create a new stack-based executor with given precompiles.
	pub fn new_with_precompile(state: S, config: &'config Config, precompile: Precompile) -> Self {
		Self {
			config,
			precompile,
			state,
		}
	}

	pub fn state(&self) -> &S {
		&self.state
	}

	pub fn state_mut(&mut self) -> &mut S {
		&mut self.state
	}

	pub fn into_state(self) -> S {
		self.state
	}

	/// Create a substate executor from the current executor.
	pub fn enter_substate(&mut self, gas_limit: u64, is_static: bool) {
		self.state.enter(gas_limit, is_static);
	}

	/// Exit a substate. Panic if it results an empty substate stack.
	pub fn exit_substate(&mut self, kind: StackExitKind) -> Result<(), ExitError> {
		match kind {
			StackExitKind::Succeeded => self.state.exit_commit(),
			StackExitKind::Reverted => self.state.exit_revert(),
			StackExitKind::Failed => self.state.exit_discard(),
		}
	}

	/// Execute the runtime until it returns.
	pub fn execute(&mut self, runtime: &mut Runtime) -> ExitReason {
		match runtime.run(self) {
			Capture::Exit(s) => s,
			Capture::Trap(_) => unreachable!("Trap is Infallible"),
		}
	}

	/// Get remaining gas.
	pub fn gas(&self) -> u64 {
		self.state.metadata().gasometer.gas()
	}

	/// Execute a `CREATE` transaction.
	pub fn transact_create(
		&mut self,
		caller: H160,
		value: U256,
		init_code: Vec<u8>,
		gas_limit: u64,
		access_list: Vec<(H160, Vec<H256>)>, // See EIP-2930
	) -> ExitReason {
		let transaction_cost = gasometer::create_transaction_cost(&init_code, &access_list);
		let gasometer = &mut self.state.metadata_mut().gasometer;
		match gasometer.record_transaction(transaction_cost) {
			Ok(()) => (),
			Err(e) => return e.into(),
		}

		self.initialize_with_access_list(access_list);

		match self.create_inner(
			caller,
			CreateScheme::Legacy { caller },
			value,
			init_code,
			Some(gas_limit),
			false,
		) {
			Capture::Exit((s, _, _)) => s,
			Capture::Trap(_) => unreachable!(),
		}
	}

	/// Execute a `CREATE2` transaction.
	pub fn transact_create2(
		&mut self,
		caller: H160,
		value: U256,
		init_code: Vec<u8>,
		salt: H256,
		gas_limit: u64,
		access_list: Vec<(H160, Vec<H256>)>, // See EIP-2930
	) -> ExitReason {
		let transaction_cost = gasometer::create_transaction_cost(&init_code, &access_list);
		let gasometer = &mut self.state.metadata_mut().gasometer;
		match gasometer.record_transaction(transaction_cost) {
			Ok(()) => (),
			Err(e) => return e.into(),
		}
		let code_hash = H256::from_slice(Keccak256::digest(&init_code).as_slice());

		self.initialize_with_access_list(access_list);

		match self.create_inner(
			caller,
			CreateScheme::Create2 {
				caller,
				code_hash,
				salt,
			},
			value,
			init_code,
			Some(gas_limit),
			false,
		) {
			Capture::Exit((s, _, _)) => s,
			Capture::Trap(_) => unreachable!(),
		}
	}

	/// Execute a `CALL` transaction with a given caller, address, value and
	/// gas limit and data.
	///
	/// Takes in an additional `access_list` parameter for EIP-2930 which was
	/// introduced in the Ethereum Berlin hard fork. If you do not wish to use
	/// this functionality, just pass in an empty vector.
	pub fn transact_call(
		&mut self,
		caller: H160,
		address: H160,
		value: U256,
		data: Vec<u8>,
		gas_limit: u64,
		access_list: Vec<(H160, Vec<H256>)>,
	) -> (ExitReason, Vec<u8>) {
		let transaction_cost = gasometer::call_transaction_cost(&data, &access_list);

		let gasometer = &mut self.state.metadata_mut().gasometer;
		match gasometer.record_transaction(transaction_cost) {
			Ok(()) => (),
			Err(e) => return (e.into(), Vec::new()),
		}

		// Initialize initial addresses for EIP-2929
		if self.config.increase_state_access_gas {
			let addresses = self
				.precompile
				.clone()
				.into_keys()
				.into_iter()
				.chain(core::iter::once(caller))
				.chain(core::iter::once(address));
			self.state.metadata_mut().access_addresses(addresses);

			self.initialize_with_access_list(access_list);
		}

		self.state.inc_nonce(caller);

		let context = Context {
			caller,
			address,
			apparent_value: value,
		};

		match self.call_inner(
			address,
			Some(Transfer {
				source: caller,
				target: address,
				value,
			}),
			data,
			Some(gas_limit),
			false,
			false,
			false,
			context,
		) {
			Capture::Exit((s, v)) => (s, v),
			Capture::Trap(_) => unreachable!(),
		}
	}

	/// Get used gas for the current executor, given the price.
	pub fn used_gas(&self) -> u64 {
		self.state.metadata().gasometer.total_used_gas()
			- min(
				self.state.metadata().gasometer.total_used_gas() / 2,
				self.state.metadata().gasometer.refunded_gas() as u64,
			)
	}

	/// Get fee needed for the current executor, given the price.
	pub fn fee(&self, price: U256) -> U256 {
		let used_gas = self.used_gas();
		U256::from(used_gas) * price
	}

	/// Get account nonce.
	pub fn nonce(&self, address: H160) -> U256 {
		self.state.basic(address).nonce
	}

	/// Get the create address from given scheme.
	pub fn create_address(&self, scheme: CreateScheme) -> H160 {
		match scheme {
			CreateScheme::Create2 {
				caller,
				code_hash,
				salt,
			} => {
				let mut hasher = Keccak256::new();
				hasher.input(&[0xff]);
				hasher.input(&caller[..]);
				hasher.input(&salt[..]);
				hasher.input(&code_hash[..]);
				H256::from_slice(hasher.result().as_slice()).into()
			}
			CreateScheme::Legacy { caller } => {
				let nonce = self.nonce(caller);
				let mut stream = rlp::RlpStream::new_list(2);
				stream.append(&caller);
				stream.append(&nonce);
				H256::from_slice(Keccak256::digest(&stream.out()).as_slice()).into()
			}
			CreateScheme::Fixed(naddress) => naddress,
		}
	}

	fn initialize_with_access_list(&mut self, access_list: Vec<(H160, Vec<H256>)>) {
		let addresses = access_list.iter().map(|a| a.0);
		self.state.metadata_mut().access_addresses(addresses);

		let storage_keys = access_list
			.into_iter()
			.flat_map(|(address, keys)| keys.into_iter().map(move |key| (address, key)));
		self.state.metadata_mut().access_storages(storage_keys);
	}

	fn create_inner(
		&mut self,
		caller: H160,
		scheme: CreateScheme,
		value: U256,
		init_code: Vec<u8>,
		target_gas: Option<u64>,
		take_l64: bool,
	) -> Capture<(ExitReason, Option<H160>, Vec<u8>), Infallible> {
		macro_rules! try_or_fail {
			( $e:expr ) => {
				match $e {
					Ok(v) => v,
					Err(e) => return Capture::Exit((e.into(), None, Vec::new())),
				}
			};
		}

		fn l64(gas: u64) -> u64 {
			gas - gas / 64
		}

		let address = self.create_address(scheme);

		self.state.metadata_mut().access_address(caller);
		self.state.metadata_mut().access_address(address);

		let addresses: Vec<H160> = self.precompile.clone().into_keys().collect();
		self.state
			.metadata_mut()
			.access_addresses(addresses.iter().copied());

		event!(Create {
			caller,
			address,
			scheme,
			value,
			init_code: &init_code,
			target_gas
		});

		if let Some(depth) = self.state.metadata().depth {
			if depth > self.config.call_stack_limit {
				return Capture::Exit((ExitError::CallTooDeep.into(), None, Vec::new()));
			}
		}

		if self.balance(caller) < value {
			return Capture::Exit((ExitError::OutOfFund.into(), None, Vec::new()));
		}

		let after_gas = if take_l64 && self.config.call_l64_after_gas {
			if self.config.estimate {
				let initial_after_gas = self.state.metadata().gasometer.gas();
				let diff = initial_after_gas - l64(initial_after_gas);
				try_or_fail!(self.state.metadata_mut().gasometer.record_cost(diff));
				self.state.metadata().gasometer.gas()
			} else {
				l64(self.state.metadata().gasometer.gas())
			}
		} else {
			self.state.metadata().gasometer.gas()
		};

		let target_gas = target_gas.unwrap_or(after_gas);

		let gas_limit = min(after_gas, target_gas);
		try_or_fail!(self.state.metadata_mut().gasometer.record_cost(gas_limit));

		self.state.inc_nonce(caller);

		self.enter_substate(gas_limit, false);

		{
			if self.code_size(address) != U256::zero() {
				let _ = self.exit_substate(StackExitKind::Failed);
				return Capture::Exit((ExitError::CreateCollision.into(), None, Vec::new()));
			}

			if self.nonce(address) > U256::zero() {
				let _ = self.exit_substate(StackExitKind::Failed);
				return Capture::Exit((ExitError::CreateCollision.into(), None, Vec::new()));
			}

			self.state.reset_storage(address);
		}

		let context = Context {
			address,
			caller,
			apparent_value: value,
		};
		let transfer = Transfer {
			source: caller,
			target: address,
			value,
		};
		match self.state.transfer(transfer) {
			Ok(()) => (),
			Err(e) => {
				let _ = self.exit_substate(StackExitKind::Reverted);
				return Capture::Exit((ExitReason::Error(e), None, Vec::new()));
			}
		}

		if self.config.create_increase_nonce {
			self.state.inc_nonce(address);
		}

		let mut runtime = Runtime::new(
			Rc::new(init_code),
			Rc::new(Vec::new()),
			context,
			self.config,
		);

		let reason = self.execute(&mut runtime);
		log::debug!(target: "evm", "Create execution using address {}: {:?}", address, reason);

		match reason {
			ExitReason::Succeed(s) => {
				let out = runtime.machine().return_value();

				if let Some(limit) = self.config.create_contract_limit {
					if out.len() > limit {
						self.state.metadata_mut().gasometer.fail();
						let _ = self.exit_substate(StackExitKind::Failed);
						return Capture::Exit((
							ExitError::CreateContractLimit.into(),
							None,
							Vec::new(),
						));
					}
				}

				match self
					.state
					.metadata_mut()
					.gasometer
					.record_deposit(out.len())
				{
					Ok(()) => {
						let e = self.exit_substate(StackExitKind::Succeeded);
						self.state.set_code(address, out);
						try_or_fail!(e);
						Capture::Exit((ExitReason::Succeed(s), Some(address), Vec::new()))
					}
					Err(e) => {
						let _ = self.exit_substate(StackExitKind::Failed);
						Capture::Exit((ExitReason::Error(e), None, Vec::new()))
					}
				}
			}
			ExitReason::Error(e) => {
				self.state.metadata_mut().gasometer.fail();
				let _ = self.exit_substate(StackExitKind::Failed);
				Capture::Exit((ExitReason::Error(e), None, Vec::new()))
			}
			ExitReason::Revert(e) => {
				let _ = self.exit_substate(StackExitKind::Reverted);
				Capture::Exit((
					ExitReason::Revert(e),
					None,
					runtime.machine().return_value(),
				))
			}
			ExitReason::Fatal(e) => {
				self.state.metadata_mut().gasometer.fail();
				let _ = self.exit_substate(StackExitKind::Failed);
				Capture::Exit((ExitReason::Fatal(e), None, Vec::new()))
			}
		}
	}

	#[allow(clippy::too_many_arguments)]
	fn call_inner(
		&mut self,
		code_address: H160,
		transfer: Option<Transfer>,
		input: Vec<u8>,
		target_gas: Option<u64>,
		is_static: bool,
		take_l64: bool,
		take_stipend: bool,
		context: Context,
	) -> Capture<(ExitReason, Vec<u8>), Infallible> {
		macro_rules! try_or_fail {
			( $e:expr ) => {
				match $e {
					Ok(v) => v,
					Err(e) => return Capture::Exit((e.into(), Vec::new())),
				}
			};
		}

		fn l64(gas: u64) -> u64 {
			gas - gas / 64
		}

		event!(Call {
			code_address,
			transfer: &transfer,
			input: &input,
			target_gas,
			is_static,
			context: &context,
		});

		let after_gas = if take_l64 && self.config.call_l64_after_gas {
			if self.config.estimate {
				let initial_after_gas = self.state.metadata().gasometer.gas();
				let diff = initial_after_gas - l64(initial_after_gas);
				try_or_fail!(self.state.metadata_mut().gasometer.record_cost(diff));
				self.state.metadata().gasometer.gas()
			} else {
				l64(self.state.metadata().gasometer.gas())
			}
		} else {
			self.state.metadata().gasometer.gas()
		};

		let target_gas = target_gas.unwrap_or(after_gas);
		let mut gas_limit = min(target_gas, after_gas);

		try_or_fail!(self.state.metadata_mut().gasometer.record_cost(gas_limit));

		if let Some(transfer) = transfer.as_ref() {
			if take_stipend && transfer.value != U256::zero() {
				gas_limit = gas_limit.saturating_add(self.config.call_stipend);
			}
		}

		let code = self.code(code_address);

		self.enter_substate(gas_limit, is_static);
		self.state.touch(context.address);

		if let Some(depth) = self.state.metadata().depth {
			if depth > self.config.call_stack_limit {
				let _ = self.exit_substate(StackExitKind::Reverted);
				return Capture::Exit((ExitError::CallTooDeep.into(), Vec::new()));
			}
		}

		if let Some(transfer) = transfer {
			match self.state.transfer(transfer) {
				Ok(()) => (),
				Err(e) => {
					let _ = self.exit_substate(StackExitKind::Reverted);
					return Capture::Exit((ExitReason::Error(e), Vec::new()));
				}
			}
		}

<<<<<<< HEAD
		if let Some(ret) =
			(self.precompile)(code_address, &input, Some(gas_limit), &context, is_static)
		{
			return match ret {
=======
		if let Some(precompile) = self.precompile.get(&code_address) {
			return match (*precompile)(&input, Some(gas_limit), &context) {
>>>>>>> 22fe78a3
				Ok(PrecompileOutput {
					exit_status,
					output,
					cost,
					logs,
				}) => {
					for Log {
						address,
						topics,
						data,
					} in logs
					{
						match self.log(address, topics, data) {
							Ok(_) => continue,
							Err(error) => {
								return Capture::Exit((ExitReason::Error(error), output));
							}
						}
					}

					let _ = self.state.metadata_mut().gasometer.record_cost(cost);
					let _ = self.exit_substate(StackExitKind::Succeeded);
					Capture::Exit((ExitReason::Succeed(exit_status), output))
				}
				Err(e) => {
					let _ = self.exit_substate(StackExitKind::Failed);
					Capture::Exit((ExitReason::Error(e), Vec::new()))
				}
			};
		}

		let mut runtime = Runtime::new(Rc::new(code), Rc::new(input), context, self.config);

		let reason = self.execute(&mut runtime);
		log::debug!(target: "evm", "Call execution using address {}: {:?}", code_address, reason);

		match reason {
			ExitReason::Succeed(s) => {
				let _ = self.exit_substate(StackExitKind::Succeeded);
				Capture::Exit((ExitReason::Succeed(s), runtime.machine().return_value()))
			}
			ExitReason::Error(e) => {
				let _ = self.exit_substate(StackExitKind::Failed);
				Capture::Exit((ExitReason::Error(e), Vec::new()))
			}
			ExitReason::Revert(e) => {
				let _ = self.exit_substate(StackExitKind::Reverted);
				Capture::Exit((ExitReason::Revert(e), runtime.machine().return_value()))
			}
			ExitReason::Fatal(e) => {
				self.state.metadata_mut().gasometer.fail();
				let _ = self.exit_substate(StackExitKind::Failed);
				Capture::Exit((ExitReason::Fatal(e), Vec::new()))
			}
		}
	}
}

impl<'config, S: StackState<'config>> Handler for StackExecutor<'config, S> {
	type CreateInterrupt = Infallible;
	type CreateFeedback = Infallible;
	type CallInterrupt = Infallible;
	type CallFeedback = Infallible;

	fn balance(&self, address: H160) -> U256 {
		self.state.basic(address).balance
	}

	fn code_size(&self, address: H160) -> U256 {
		U256::from(self.state.code(address).len())
	}

	fn code_hash(&self, address: H160) -> H256 {
		if !self.exists(address) {
			return H256::default();
		}

		H256::from_slice(Keccak256::digest(&self.state.code(address)).as_slice())
	}

	fn code(&self, address: H160) -> Vec<u8> {
		self.state.code(address)
	}

	fn storage(&self, address: H160, index: H256) -> H256 {
		self.state.storage(address, index)
	}

	fn original_storage(&self, address: H160, index: H256) -> H256 {
		self.state
			.original_storage(address, index)
			.unwrap_or_default()
	}

	fn exists(&self, address: H160) -> bool {
		if self.config.empty_considered_exists {
			self.state.exists(address)
		} else {
			self.state.exists(address) && !self.state.is_empty(address)
		}
	}

	fn is_cold(&self, address: H160, maybe_index: Option<H256>) -> bool {
		match maybe_index {
			None => self.state.is_cold(address),
			Some(index) => self.state.is_storage_cold(address, index),
		}
	}

	fn gas_left(&self) -> U256 {
		U256::from(self.state.metadata().gasometer.gas())
	}

	fn gas_price(&self) -> U256 {
		self.state.gas_price()
	}
	fn origin(&self) -> H160 {
		self.state.origin()
	}
	fn block_hash(&self, number: U256) -> H256 {
		self.state.block_hash(number)
	}
	fn block_number(&self) -> U256 {
		self.state.block_number()
	}
	fn block_coinbase(&self) -> H160 {
		self.state.block_coinbase()
	}
	fn block_timestamp(&self) -> U256 {
		self.state.block_timestamp()
	}
	fn block_difficulty(&self) -> U256 {
		self.state.block_difficulty()
	}
	fn block_gas_limit(&self) -> U256 {
		self.state.block_gas_limit()
	}
	fn chain_id(&self) -> U256 {
		self.state.chain_id()
	}

	fn deleted(&self, address: H160) -> bool {
		self.state.deleted(address)
	}

	fn set_storage(&mut self, address: H160, index: H256, value: H256) -> Result<(), ExitError> {
		self.state.set_storage(address, index, value);
		Ok(())
	}

	fn log(&mut self, address: H160, topics: Vec<H256>, data: Vec<u8>) -> Result<(), ExitError> {
		self.state.log(address, topics, data);
		Ok(())
	}

	fn mark_delete(&mut self, address: H160, target: H160) -> Result<(), ExitError> {
		let balance = self.balance(address);

		event!(Suicide {
			target,
			address,
			balance,
		});

		self.state.transfer(Transfer {
			source: address,
			target,
			value: balance,
		})?;
		self.state.reset_balance(address);
		self.state.set_deleted(address);

		Ok(())
	}

	fn create(
		&mut self,
		caller: H160,
		scheme: CreateScheme,
		value: U256,
		init_code: Vec<u8>,
		target_gas: Option<u64>,
	) -> Capture<(ExitReason, Option<H160>, Vec<u8>), Self::CreateInterrupt> {
		self.create_inner(caller, scheme, value, init_code, target_gas, true)
	}

	fn call(
		&mut self,
		code_address: H160,
		transfer: Option<Transfer>,
		input: Vec<u8>,
		target_gas: Option<u64>,
		is_static: bool,
		context: Context,
	) -> Capture<(ExitReason, Vec<u8>), Self::CallInterrupt> {
		self.call_inner(
			code_address,
			transfer,
			input,
			target_gas,
			is_static,
			true,
			true,
			context,
		)
	}

	#[inline]
	fn pre_validate(
		&mut self,
		context: &Context,
		opcode: Opcode,
		stack: &Stack,
	) -> Result<(), ExitError> {
		// log::trace!(target: "evm", "Running opcode: {:?}, Pre gas-left: {:?}", opcode, gasometer.gas());

		if let Some(cost) = gasometer::static_opcode_cost(opcode) {
			self.state.metadata_mut().gasometer.record_cost(cost)?;
		} else {
			let is_static = self.state.metadata().is_static;
			let (gas_cost, target, memory_cost) = gasometer::dynamic_opcode_cost(
				context.address,
				opcode,
				stack,
				is_static,
				self.config,
				self,
			)?;

			let gasometer = &mut self.state.metadata_mut().gasometer;

			gasometer.record_dynamic_cost(gas_cost, memory_cost)?;
			match target {
				StorageTarget::Address(address) => {
					self.state.metadata_mut().access_address(address)
				}
				StorageTarget::Slot(address, key) => {
					self.state.metadata_mut().access_storage(address, key)
				}
				StorageTarget::None => (),
			}
		}

		Ok(())
	}
}<|MERGE_RESOLUTION|>--- conflicted
+++ resolved
@@ -177,16 +177,11 @@
 /// Precompiles function signature. Expected input arguments are:
 ///  * Input
 ///  * Context
-<<<<<<< HEAD
 ///  * Is static
-pub type PrecompileFn =
-	fn(H160, &[u8], Option<u64>, &Context, bool) -> Option<Result<PrecompileOutput, ExitError>>;
-=======
-pub type PrecompileFn = fn(&[u8], Option<u64>, &Context) -> PrecompileResult;
+pub type PrecompileFn = fn(&[u8], Option<u64>, &Context, bool) -> PrecompileResult;
 
 /// A map of address keys to precompile function values.
 pub type Precompile = BTreeMap<H160, PrecompileFn>;
->>>>>>> 22fe78a3
 
 /// Stack-based executor.
 pub struct StackExecutor<'config, S> {
@@ -195,19 +190,6 @@
 	state: S,
 }
 
-<<<<<<< HEAD
-fn no_precompile(
-	_address: H160,
-	_input: &[u8],
-	_target_gas: Option<u64>,
-	_context: &Context,
-	_is_static: bool,
-) -> Option<Result<PrecompileOutput, ExitError>> {
-	None
-}
-
-=======
->>>>>>> 22fe78a3
 impl<'config, S: StackState<'config>> StackExecutor<'config, S> {
 	/// Return a reference of the Config.
 	pub fn config(&self) -> &'config Config {
@@ -704,15 +686,8 @@
 			}
 		}
 
-<<<<<<< HEAD
-		if let Some(ret) =
-			(self.precompile)(code_address, &input, Some(gas_limit), &context, is_static)
-		{
-			return match ret {
-=======
 		if let Some(precompile) = self.precompile.get(&code_address) {
-			return match (*precompile)(&input, Some(gas_limit), &context) {
->>>>>>> 22fe78a3
+			return match (*precompile)(&input, Some(gas_limit), &context, is_static) {
 				Ok(PrecompileOutput {
 					exit_status,
 					output,
