mod state;

pub use self::state::{MemoryStackState, MemoryStackSubstate, StackState};

use crate::gasometer::{self, Gasometer};
use crate::{
	Capture, Config, Context, CreateScheme, ExitError, ExitReason, ExitSucceed, Handler, Opcode,
	Runtime, Stack, Transfer,
};
use alloc::{rc::Rc, vec::Vec};
use core::{cmp::min, convert::Infallible};
use ethereum::Log;
use primitive_types::{H160, H256, U256};
use sha3::{Digest, Keccak256};

pub enum StackExitKind {
	Succeeded,
	Reverted,
	Failed,
}

pub struct StackSubstateMetadata<'config> {
	gasometer: Gasometer<'config>,
	is_static: bool,
	depth: Option<usize>,
}

impl<'config> StackSubstateMetadata<'config> {
	pub fn new(gas_limit: u64, config: &'config Config) -> Self {
		Self {
			gasometer: Gasometer::new(gas_limit, config),
			is_static: false,
			depth: None,
		}
	}

	pub fn swallow_commit(&mut self, other: Self) -> Result<(), ExitError> {
		self.gasometer.record_stipend(other.gasometer.gas())?;
<<<<<<< HEAD
		self.gasometer.record_refund(other.gasometer.refunded_gas())?;
		if let Some(addresses) = other.gasometer.get_accessed_addresses() {
			self.gasometer.access_addresses(addresses.copied())?;
		}
		if let Some(storages) = other.gasometer.get_accessed_storages() {
			self.gasometer.access_storages(storages.copied())?;
		}
=======
		self.gasometer
			.record_refund(other.gasometer.refunded_gas())?;
>>>>>>> d921b8ac

		Ok(())
	}

	pub fn swallow_revert(&mut self, other: Self) -> Result<(), ExitError> {
		self.gasometer.record_stipend(other.gasometer.gas())?;

		Ok(())
	}

	pub fn swallow_discard(&mut self, _other: Self) -> Result<(), ExitError> {
		Ok(())
	}

	pub fn spit_child(&self, gas_limit: u64, is_static: bool) -> Self {
		Self {
			// TODO: should be able to get rid of this clone
			gasometer: self.gasometer.clone().spawn(gas_limit),
			is_static: is_static || self.is_static,
			depth: match self.depth {
				None => Some(0),
				Some(n) => Some(n + 1),
			},
		}
	}

	pub fn gasometer(&self) -> &Gasometer<'config> {
		&self.gasometer
	}

	pub fn gasometer_mut(&mut self) -> &mut Gasometer<'config> {
		&mut self.gasometer
	}

	pub fn is_static(&self) -> bool {
		self.is_static
	}

	pub fn depth(&self) -> Option<usize> {
		self.depth
	}
}

#[derive(Debug, Eq, PartialEq, Clone)]
pub struct PrecompileOutput {
	pub exit_status: ExitSucceed,
	pub cost: u64,
	pub output: Vec<u8>,
	pub logs: Vec<Log>,
}

<<<<<<< HEAD
/// Precompiles trait which allows for the execution of a precompile.
pub trait Precompiles<S> {
	/// Runs the precompile at the given address with input and context.
	fn run(
		&self,
		address: H160,
		input: &[u8],
        gas_limit: Option<u64>,
		context: &Context,
		state: &mut S,
		is_static: bool,
	) -> Option<Result<PrecompileOutput, ExitError>>;

	/// Returns the set of precompile addresses.
	fn addresses(&self) -> &[H160];
}

#[derive(Default)]
pub struct NoPrecompile {
	addresses: Vec<H160>,
}

impl<S> Precompiles<S> for NoPrecompile {
	fn run(&self, _address: H160, _input: &[u8], _gas_limit: Option<u64>,_context: &Context, _state: &mut S, _is_static: bool) -> Option<Result<PrecompileOutput, ExitError>> {
		None
	}

	fn addresses(&self) -> &[H160] {
		&self.addresses
	}
}
=======
/// Precompiles function signature. Expected input arguments are:
///  * Address
///  * Input
///  * Context
///  * State
///  * Is static
type PrecompileFn<S> = fn(
	H160,
	&[u8],
	Option<u64>,
	&Context,
	&mut S,
	bool,
) -> Option<Result<PrecompileOutput, ExitError>>;
>>>>>>> d921b8ac

/// Stack-based executor.
pub struct StackExecutor<'config, S: StackState<'config>, P: Precompiles<S>> {
	config: &'config Config,
	precompiles: P,
	state: S,
}

impl<'config, S: StackState<'config>> StackExecutor<'config, S, NoPrecompile> {
	/// Create a new stack-based executor.
<<<<<<< HEAD
	pub fn new(
		state: S,
		config: &'config Config,
	) -> Self {
		Self::new_with_precompile(state, config, NoPrecompile::default())
=======
	pub fn new(state: S, config: &'config Config) -> Self {
		Self::new_with_precompile(state, config, no_precompile)
>>>>>>> d921b8ac
	}
}

impl<'config, S: StackState<'config>, P: Precompiles<S>> StackExecutor<'config, S, P> {
	/// Return a reference of the Config.
	pub fn config(&self) -> &'config Config {
		self.config
	}

	/// Create a new stack-based executor with given precompiles.
	pub fn new_with_precompile(
		state: S,
		config: &'config Config,
		precompile: P,
	) -> Self {
		Self {
			config,
			precompiles: precompile,
			state,
		}
	}

	pub fn state(&self) -> &S {
		&self.state
	}

	pub fn state_mut(&mut self) -> &mut S {
		&mut self.state
	}

	pub fn into_state(self) -> S {
		self.state
	}

	/// Create a substate executor from the current executor.
	pub fn enter_substate(&mut self, gas_limit: u64, is_static: bool) {
		self.state.enter(gas_limit, is_static);
	}

	/// Exit a substate. Panic if it results an empty substate stack.
	pub fn exit_substate(&mut self, kind: StackExitKind) -> Result<(), ExitError> {
		match kind {
			StackExitKind::Succeeded => self.state.exit_commit(),
			StackExitKind::Reverted => self.state.exit_revert(),
			StackExitKind::Failed => self.state.exit_discard(),
		}
	}

	/// Execute the runtime until it returns.
	pub fn execute(&mut self, runtime: &mut Runtime) -> ExitReason {
		match runtime.run(self) {
			Capture::Exit(s) => s,
			Capture::Trap(_) => unreachable!("Trap is Infallible"),
		}
	}

	/// Get remaining gas.
	pub fn gas(&self) -> u64 {
		self.state.metadata().gasometer.gas()
	}

	/// Execute a `CREATE` transaction.
	pub fn transact_create(
		&mut self,
		caller: H160,
		value: U256,
		init_code: Vec<u8>,
		gas_limit: u64,
		access_list: Vec<(H160, Vec<H256>)>, // See EIP-2930
	) -> ExitReason {
<<<<<<< HEAD
		let transaction_cost = gasometer::create_transaction_cost(&init_code, &access_list);
		let gasometer = &mut self.state.metadata_mut().gasometer;
		match gasometer.record_transaction(transaction_cost) {
=======
		let transaction_cost = gasometer::create_transaction_cost(&init_code);
		match self
			.state
			.metadata_mut()
			.gasometer
			.record_transaction(transaction_cost)
		{
>>>>>>> d921b8ac
			Ok(()) => (),
			Err(e) => return e.into(),
		}

		if let Err(e) = Self::initialize_with_access_list(gasometer, access_list) {
			return e.into();
		}

		match self.create_inner(
			caller,
			CreateScheme::Legacy { caller },
			value,
			init_code,
			Some(gas_limit),
			false,
		) {
			Capture::Exit((s, _, _)) => s,
			Capture::Trap(_) => unreachable!(),
		}
	}

	/// Execute a `CREATE2` transaction.
	pub fn transact_create2(
		&mut self,
		caller: H160,
		value: U256,
		init_code: Vec<u8>,
		salt: H256,
		gas_limit: u64,
		access_list: Vec<(H160, Vec<H256>)>, // See EIP-2930
	) -> ExitReason {
<<<<<<< HEAD
		let transaction_cost = gasometer::create_transaction_cost(&init_code, &access_list);
		let gasometer = &mut self.state.metadata_mut().gasometer;
		match gasometer.record_transaction(transaction_cost) {
=======
		let transaction_cost = gasometer::create_transaction_cost(&init_code);
		match self
			.state
			.metadata_mut()
			.gasometer
			.record_transaction(transaction_cost)
		{
>>>>>>> d921b8ac
			Ok(()) => (),
			Err(e) => return e.into(),
		}
		let code_hash = H256::from_slice(Keccak256::digest(&init_code).as_slice());

		if let Err(e) = Self::initialize_with_access_list(gasometer, access_list) {
			return e.into();
		}

		match self.create_inner(
			caller,
			CreateScheme::Create2 {
				caller,
				code_hash,
				salt,
			},
			value,
			init_code,
			Some(gas_limit),
			false,
		) {
			Capture::Exit((s, _, _)) => s,
			Capture::Trap(_) => unreachable!(),
		}
	}

	/// Execute a `CALL` transaction with a given caller, address, value and
	/// gas limit and data.
	///
	/// Takes in an additional `access_list` parameter for EIP-2930 which was
	/// introduced in the Ethereum Berlin hard fork. If you do not wish to use
	/// this functionality, just pass in an empty vector.
	pub fn transact_call(
		&mut self,
		caller: H160,
		address: H160,
		value: U256,
		data: Vec<u8>,
		gas_limit: u64,
		access_list: Vec<(H160, Vec<H256>)>,
	) -> (ExitReason, Vec<u8>) {
<<<<<<< HEAD
		let transaction_cost = gasometer::call_transaction_cost(&data, &access_list);

		let gasometer = &mut self.state.metadata_mut().gasometer;
		match gasometer
			.record_transaction(transaction_cost) {
=======
		let transaction_cost = gasometer::call_transaction_cost(&data);
		match self
			.state
			.metadata_mut()
			.gasometer
			.record_transaction(transaction_cost)
		{
>>>>>>> d921b8ac
			Ok(()) => (),
			Err(e) => return (e.into(), Vec::new()),
		}

        // Initialize initial addresses for EIP-2929
		if self.config.increase_state_access_gas {
			let addresses = self
				.precompiles
				.addresses()
				.iter()
				.copied()
				.chain(core::iter::once(caller))
				.chain(core::iter::once(address));
			if let Err(e) = gasometer.access_addresses(addresses) {
				return (e.into(), Vec::new());
			}

			if let Err(e) = Self::initialize_with_access_list(gasometer, access_list) {
				return (e.into(), Vec::new());
			}
		}

		self.state.inc_nonce(caller);

		let context = Context {
			caller,
			address,
			apparent_value: value,
		};

		match self.call_inner(
			address,
			Some(Transfer {
				source: caller,
				target: address,
				value,
			}),
			data,
			Some(gas_limit),
			false,
			false,
			false,
			context,
		) {
			Capture::Exit((s, v)) => (s, v),
			Capture::Trap(_) => unreachable!(),
		}
	}

	/// Get used gas for the current executor, given the price.
	pub fn used_gas(&self) -> u64 {
		self.state.metadata().gasometer.total_used_gas()
			- min(
				self.state.metadata().gasometer.total_used_gas() / 2,
				self.state.metadata().gasometer.refunded_gas() as u64,
			)
	}

	/// Get fee needed for the current executor, given the price.
	pub fn fee(&self, price: U256) -> U256 {
		let used_gas = self.used_gas();
		U256::from(used_gas) * price
	}

	/// Get account nonce.
	pub fn nonce(&self, address: H160) -> U256 {
		self.state.basic(address).nonce
	}

	/// Get the create address from given scheme.
	pub fn create_address(&self, scheme: CreateScheme) -> H160 {
		match scheme {
			CreateScheme::Create2 {
				caller,
				code_hash,
				salt,
			} => {
				let mut hasher = Keccak256::new();
				hasher.input(&[0xff]);
				hasher.input(&caller[..]);
				hasher.input(&salt[..]);
				hasher.input(&code_hash[..]);
				H256::from_slice(hasher.result().as_slice()).into()
			}
			CreateScheme::Legacy { caller } => {
				let nonce = self.nonce(caller);
				let mut stream = rlp::RlpStream::new_list(2);
				stream.append(&caller);
				stream.append(&nonce);
				H256::from_slice(Keccak256::digest(&stream.out()).as_slice()).into()
			}
			CreateScheme::Fixed(naddress) => naddress,
		}
	}

	fn initialize_with_access_list(
		gasometer: &mut Gasometer,
		access_list: Vec<(H160, Vec<H256>)>
	) -> Result<(), ExitError> {
		let addresses = access_list.iter().map(|a| a.0);
		gasometer.access_addresses(addresses)?;

		let storage_keys = access_list
			.into_iter()
			.flat_map(|(address, keys)| keys.into_iter().map(move |key| (address, key)));
		gasometer.access_storages(storage_keys)
	}

	fn create_inner(
		&mut self,
		caller: H160,
		scheme: CreateScheme,
		value: U256,
		init_code: Vec<u8>,
		target_gas: Option<u64>,
		take_l64: bool,
	) -> Capture<(ExitReason, Option<H160>, Vec<u8>), Infallible> {
		macro_rules! try_or_fail {
			( $e:expr ) => {
				match $e {
					Ok(v) => v,
					Err(e) => return Capture::Exit((e.into(), None, Vec::new())),
				}
			};
		}

		fn l64(gas: u64) -> u64 {
			gas - gas / 64
		}

		let address = self.create_address(scheme);

		try_or_fail!(
			self.state.metadata_mut().gasometer.access_address(caller)
		);
		try_or_fail!(
			self.state.metadata_mut().gasometer.access_address(address)
		);
		try_or_fail!(
			self.state.metadata_mut().gasometer.access_addresses(
				self.precompiles.addresses().iter().copied()
			)
		);

		event!(Create {
			caller,
			address,
			scheme,
			value,
			init_code: &init_code,
			target_gas
		});

		if let Some(depth) = self.state.metadata().depth {
			if depth > self.config.call_stack_limit {
				return Capture::Exit((ExitError::CallTooDeep.into(), None, Vec::new()));
			}
		}

		if self.balance(caller) < value {
			return Capture::Exit((ExitError::OutOfFund.into(), None, Vec::new()));
		}

		let after_gas = if take_l64 && self.config.call_l64_after_gas {
			if self.config.estimate {
				let initial_after_gas = self.state.metadata().gasometer.gas();
				let diff = initial_after_gas - l64(initial_after_gas);
				try_or_fail!(self.state.metadata_mut().gasometer.record_cost(diff));
				self.state.metadata().gasometer.gas()
			} else {
				l64(self.state.metadata().gasometer.gas())
			}
		} else {
			self.state.metadata().gasometer.gas()
		};

		let target_gas = target_gas.unwrap_or(after_gas);

		let gas_limit = min(after_gas, target_gas);
		try_or_fail!(self.state.metadata_mut().gasometer.record_cost(gas_limit));

		self.state.inc_nonce(caller);

		self.enter_substate(gas_limit, false);

		{
			if self.code_size(address) != U256::zero() {
				let _ = self.exit_substate(StackExitKind::Failed);
				return Capture::Exit((ExitError::CreateCollision.into(), None, Vec::new()));
			}

			if self.nonce(address) > U256::zero() {
				let _ = self.exit_substate(StackExitKind::Failed);
				return Capture::Exit((ExitError::CreateCollision.into(), None, Vec::new()));
			}

			self.state.reset_storage(address);
		}

		let context = Context {
			address,
			caller,
			apparent_value: value,
		};
		let transfer = Transfer {
			source: caller,
			target: address,
			value,
		};
		match self.state.transfer(transfer) {
			Ok(()) => (),
			Err(e) => {
				let _ = self.exit_substate(StackExitKind::Reverted);
				return Capture::Exit((ExitReason::Error(e), None, Vec::new()));
			}
		}

		if self.config.create_increase_nonce {
			self.state.inc_nonce(address);
		}

		let mut runtime = Runtime::new(
			Rc::new(init_code),
			Rc::new(Vec::new()),
			context,
			self.config,
		);

		let reason = self.execute(&mut runtime);
		log::debug!(target: "evm", "Create execution using address {}: {:?}", address, reason);

		match reason {
			ExitReason::Succeed(s) => {
				let out = runtime.machine().return_value();

				if let Some(limit) = self.config.create_contract_limit {
					if out.len() > limit {
						self.state.metadata_mut().gasometer.fail();
						let _ = self.exit_substate(StackExitKind::Failed);
						return Capture::Exit((
							ExitError::CreateContractLimit.into(),
							None,
							Vec::new(),
						));
					}
				}

				match self
					.state
					.metadata_mut()
					.gasometer
					.record_deposit(out.len())
				{
					Ok(()) => {
						let e = self.exit_substate(StackExitKind::Succeeded);
						self.state.set_code(address, out);
						try_or_fail!(e);
						Capture::Exit((ExitReason::Succeed(s), Some(address), Vec::new()))
					}
					Err(e) => {
						let _ = self.exit_substate(StackExitKind::Failed);
						Capture::Exit((ExitReason::Error(e), None, Vec::new()))
					}
				}
			}
			ExitReason::Error(e) => {
				self.state.metadata_mut().gasometer.fail();
				let _ = self.exit_substate(StackExitKind::Failed);
				Capture::Exit((ExitReason::Error(e), None, Vec::new()))
			}
			ExitReason::Revert(e) => {
				let _ = self.exit_substate(StackExitKind::Reverted);
				Capture::Exit((
					ExitReason::Revert(e),
					None,
					runtime.machine().return_value(),
				))
			}
			ExitReason::Fatal(e) => {
				self.state.metadata_mut().gasometer.fail();
				let _ = self.exit_substate(StackExitKind::Failed);
				Capture::Exit((ExitReason::Fatal(e), None, Vec::new()))
			}
		}
	}

	fn call_inner(
		&mut self,
		code_address: H160,
		transfer: Option<Transfer>,
		input: Vec<u8>,
		target_gas: Option<u64>,
		is_static: bool,
		take_l64: bool,
		take_stipend: bool,
		context: Context,
	) -> Capture<(ExitReason, Vec<u8>), Infallible> {
		macro_rules! try_or_fail {
			( $e:expr ) => {
				match $e {
					Ok(v) => v,
					Err(e) => return Capture::Exit((e.into(), Vec::new())),
				}
			};
		}

		fn l64(gas: u64) -> u64 {
			gas - gas / 64
		}

		event!(Call {
			code_address,
			transfer: &transfer,
			input: &input,
			target_gas,
			is_static,
			context: &context,
		});

		let after_gas = if take_l64 && self.config.call_l64_after_gas {
			if self.config.estimate {
				let initial_after_gas = self.state.metadata().gasometer.gas();
				let diff = initial_after_gas - l64(initial_after_gas);
				try_or_fail!(self.state.metadata_mut().gasometer.record_cost(diff));
				self.state.metadata().gasometer.gas()
			} else {
				l64(self.state.metadata().gasometer.gas())
			}
		} else {
			self.state.metadata().gasometer.gas()
		};

		let target_gas = target_gas.unwrap_or(after_gas);
		let mut gas_limit = min(target_gas, after_gas);

		try_or_fail!(self.state.metadata_mut().gasometer.record_cost(gas_limit));

		if let Some(transfer) = transfer.as_ref() {
			if take_stipend && transfer.value != U256::zero() {
				gas_limit = gas_limit.saturating_add(self.config.call_stipend);
			}
		}

		let code = self.code(code_address);

		self.enter_substate(gas_limit, is_static);
		self.state.touch(context.address);

		if let Some(depth) = self.state.metadata().depth {
			if depth > self.config.call_stack_limit {
				let _ = self.exit_substate(StackExitKind::Reverted);
				return Capture::Exit((ExitError::CallTooDeep.into(), Vec::new()));
			}
		}

		if let Some(transfer) = transfer {
			match self.state.transfer(transfer) {
				Ok(()) => (),
				Err(e) => {
					let _ = self.exit_substate(StackExitKind::Reverted);
					return Capture::Exit((ExitReason::Error(e), Vec::new()));
				}
			}
		}

<<<<<<< HEAD
		if let Some(ret) = self.precompiles.run(code_address, &input, Some(gas_limit), &context, &mut self.state, is_static) {
			return match ret {
				Ok(PrecompileOutput { exit_status, output, cost, logs }) => {
					for Log { address, topics, data } in logs {
=======
		if let Some(ret) = (self.precompile)(
			code_address,
			&input,
			Some(gas_limit),
			&context,
			&mut self.state,
			is_static,
		) {
			match ret {
				Ok(PrecompileOutput {
					exit_status,
					output,
					cost,
					logs,
				}) => {
					for Log {
						address,
						topics,
						data,
					} in logs
					{
>>>>>>> d921b8ac
						match self.log(address, topics, data) {
							Ok(_) => continue,
							Err(error) => {
								return Capture::Exit((ExitReason::Error(error), output));
							}
						}
					}

					let _ = self.state.metadata_mut().gasometer.record_cost(cost);
					let _ = self.exit_substate(StackExitKind::Succeeded);
<<<<<<< HEAD
					Capture::Exit((ExitReason::Succeed(exit_status), output))
				},
				Err(e) => {
					let _ = self.exit_substate(StackExitKind::Failed);
					Capture::Exit((ExitReason::Error(e), Vec::new()))
				},
=======
					return Capture::Exit((ExitReason::Succeed(exit_status), output));
				}
				Err(e) => {
					let _ = self.exit_substate(StackExitKind::Failed);
					return Capture::Exit((ExitReason::Error(e), Vec::new()));
				}
>>>>>>> d921b8ac
			}
		}

		let mut runtime = Runtime::new(Rc::new(code), Rc::new(input), context, self.config);

		let reason = self.execute(&mut runtime);
		log::debug!(target: "evm", "Call execution using address {}: {:?}", code_address, reason);

		match reason {
			ExitReason::Succeed(s) => {
				let _ = self.exit_substate(StackExitKind::Succeeded);
				Capture::Exit((ExitReason::Succeed(s), runtime.machine().return_value()))
			}
			ExitReason::Error(e) => {
				let _ = self.exit_substate(StackExitKind::Failed);
				Capture::Exit((ExitReason::Error(e), Vec::new()))
			}
			ExitReason::Revert(e) => {
				let _ = self.exit_substate(StackExitKind::Reverted);
				Capture::Exit((ExitReason::Revert(e), runtime.machine().return_value()))
			}
			ExitReason::Fatal(e) => {
				self.state.metadata_mut().gasometer.fail();
				let _ = self.exit_substate(StackExitKind::Failed);
				Capture::Exit((ExitReason::Fatal(e), Vec::new()))
			}
		}
	}
}

impl<'config, S: StackState<'config>, P: Precompiles<S>> Handler for StackExecutor<'config, S, P> {
	type CreateInterrupt = Infallible;
	type CreateFeedback = Infallible;
	type CallInterrupt = Infallible;
	type CallFeedback = Infallible;

	fn balance(&self, address: H160) -> U256 {
		self.state.basic(address).balance
	}

	fn code_size(&self, address: H160) -> U256 {
		U256::from(self.state.code(address).len())
	}

	fn code_hash(&self, address: H160) -> H256 {
		if !self.exists(address) {
			return H256::default();
		}

		H256::from_slice(Keccak256::digest(&self.state.code(address)).as_slice())
	}

	fn code(&self, address: H160) -> Vec<u8> {
		self.state.code(address)
	}

	fn storage(&self, address: H160, index: H256) -> H256 {
		self.state.storage(address, index)
	}

	fn original_storage(&self, address: H160, index: H256) -> H256 {
		self.state
			.original_storage(address, index)
			.unwrap_or_default()
	}

	fn exists(&self, address: H160) -> bool {
		if self.config.empty_considered_exists {
			self.state.exists(address)
		} else {
			self.state.exists(address) && !self.state.is_empty(address)
		}
	}

	fn gas_left(&self) -> U256 {
		U256::from(self.state.metadata().gasometer.gas())
	}

	fn gas_price(&self) -> U256 {
		self.state.gas_price()
	}
	fn origin(&self) -> H160 {
		self.state.origin()
	}
	fn block_hash(&self, number: U256) -> H256 {
		self.state.block_hash(number)
	}
	fn block_number(&self) -> U256 {
		self.state.block_number()
	}
	fn block_coinbase(&self) -> H160 {
		self.state.block_coinbase()
	}
	fn block_timestamp(&self) -> U256 {
		self.state.block_timestamp()
	}
	fn block_difficulty(&self) -> U256 {
		self.state.block_difficulty()
	}
	fn block_gas_limit(&self) -> U256 {
		self.state.block_gas_limit()
	}
	fn chain_id(&self) -> U256 {
		self.state.chain_id()
	}

	fn deleted(&self, address: H160) -> bool {
		self.state.deleted(address)
	}

	fn set_storage(&mut self, address: H160, index: H256, value: H256) -> Result<(), ExitError> {
		self.state.set_storage(address, index, value);
		Ok(())
	}

	fn log(&mut self, address: H160, topics: Vec<H256>, data: Vec<u8>) -> Result<(), ExitError> {
		self.state.log(address, topics, data);
		Ok(())
	}

	fn mark_delete(&mut self, address: H160, target: H160) -> Result<(), ExitError> {
		let balance = self.balance(address);

		event!(Suicide {
			target,
			address,
			balance,
		});

		self.state.transfer(Transfer {
			source: address,
			target,
			value: balance,
		})?;
		self.state.reset_balance(address);
		self.state.set_deleted(address);

		Ok(())
	}

	fn create(
		&mut self,
		caller: H160,
		scheme: CreateScheme,
		value: U256,
		init_code: Vec<u8>,
		target_gas: Option<u64>,
	) -> Capture<(ExitReason, Option<H160>, Vec<u8>), Self::CreateInterrupt> {
		self.create_inner(caller, scheme, value, init_code, target_gas, true)
	}

	fn call(
		&mut self,
		code_address: H160,
		transfer: Option<Transfer>,
		input: Vec<u8>,
		target_gas: Option<u64>,
		is_static: bool,
		context: Context,
	) -> Capture<(ExitReason, Vec<u8>), Self::CallInterrupt> {
		self.call_inner(
			code_address,
			transfer,
			input,
			target_gas,
			is_static,
			true,
			true,
			context,
		)
	}

	#[inline]
	fn pre_validate(
		&mut self,
		context: &Context,
		opcode: Opcode,
		stack: &Stack,
	) -> Result<(), ExitError> {
		// log::trace!(target: "evm", "Running opcode: {:?}, Pre gas-left: {:?}", opcode, gasometer.gas());

		if let Some(cost) = gasometer::static_opcode_cost(opcode) {
			self.state.metadata_mut().gasometer.record_cost(cost)?;
		} else {
			let is_static = self.state.metadata().is_static;
			let (gas_cost, memory_cost) = gasometer::dynamic_opcode_cost(
				context.address,
				opcode,
				stack,
				is_static,
				&self.config,
				self,
			)?;

			let gasometer = &mut self.state.metadata_mut().gasometer;

			gasometer.record_dynamic_cost(gas_cost, memory_cost)?;
		}

		Ok(())
	}
}<|MERGE_RESOLUTION|>--- conflicted
+++ resolved
@@ -36,7 +36,6 @@
 
 	pub fn swallow_commit(&mut self, other: Self) -> Result<(), ExitError> {
 		self.gasometer.record_stipend(other.gasometer.gas())?;
-<<<<<<< HEAD
 		self.gasometer.record_refund(other.gasometer.refunded_gas())?;
 		if let Some(addresses) = other.gasometer.get_accessed_addresses() {
 			self.gasometer.access_addresses(addresses.copied())?;
@@ -44,10 +43,6 @@
 		if let Some(storages) = other.gasometer.get_accessed_storages() {
 			self.gasometer.access_storages(storages.copied())?;
 		}
-=======
-		self.gasometer
-			.record_refund(other.gasometer.refunded_gas())?;
->>>>>>> d921b8ac
 
 		Ok(())
 	}
@@ -99,7 +94,6 @@
 	pub logs: Vec<Log>,
 }
 
-<<<<<<< HEAD
 /// Precompiles trait which allows for the execution of a precompile.
 pub trait Precompiles<S> {
 	/// Runs the precompile at the given address with input and context.
@@ -131,22 +125,6 @@
 		&self.addresses
 	}
 }
-=======
-/// Precompiles function signature. Expected input arguments are:
-///  * Address
-///  * Input
-///  * Context
-///  * State
-///  * Is static
-type PrecompileFn<S> = fn(
-	H160,
-	&[u8],
-	Option<u64>,
-	&Context,
-	&mut S,
-	bool,
-) -> Option<Result<PrecompileOutput, ExitError>>;
->>>>>>> d921b8ac
 
 /// Stack-based executor.
 pub struct StackExecutor<'config, S: StackState<'config>, P: Precompiles<S>> {
@@ -157,16 +135,11 @@
 
 impl<'config, S: StackState<'config>> StackExecutor<'config, S, NoPrecompile> {
 	/// Create a new stack-based executor.
-<<<<<<< HEAD
 	pub fn new(
 		state: S,
 		config: &'config Config,
 	) -> Self {
 		Self::new_with_precompile(state, config, NoPrecompile::default())
-=======
-	pub fn new(state: S, config: &'config Config) -> Self {
-		Self::new_with_precompile(state, config, no_precompile)
->>>>>>> d921b8ac
 	}
 }
 
@@ -237,19 +210,9 @@
 		gas_limit: u64,
 		access_list: Vec<(H160, Vec<H256>)>, // See EIP-2930
 	) -> ExitReason {
-<<<<<<< HEAD
 		let transaction_cost = gasometer::create_transaction_cost(&init_code, &access_list);
 		let gasometer = &mut self.state.metadata_mut().gasometer;
 		match gasometer.record_transaction(transaction_cost) {
-=======
-		let transaction_cost = gasometer::create_transaction_cost(&init_code);
-		match self
-			.state
-			.metadata_mut()
-			.gasometer
-			.record_transaction(transaction_cost)
-		{
->>>>>>> d921b8ac
 			Ok(()) => (),
 			Err(e) => return e.into(),
 		}
@@ -281,19 +244,9 @@
 		gas_limit: u64,
 		access_list: Vec<(H160, Vec<H256>)>, // See EIP-2930
 	) -> ExitReason {
-<<<<<<< HEAD
 		let transaction_cost = gasometer::create_transaction_cost(&init_code, &access_list);
 		let gasometer = &mut self.state.metadata_mut().gasometer;
 		match gasometer.record_transaction(transaction_cost) {
-=======
-		let transaction_cost = gasometer::create_transaction_cost(&init_code);
-		match self
-			.state
-			.metadata_mut()
-			.gasometer
-			.record_transaction(transaction_cost)
-		{
->>>>>>> d921b8ac
 			Ok(()) => (),
 			Err(e) => return e.into(),
 		}
@@ -335,21 +288,11 @@
 		gas_limit: u64,
 		access_list: Vec<(H160, Vec<H256>)>,
 	) -> (ExitReason, Vec<u8>) {
-<<<<<<< HEAD
 		let transaction_cost = gasometer::call_transaction_cost(&data, &access_list);
 
 		let gasometer = &mut self.state.metadata_mut().gasometer;
 		match gasometer
 			.record_transaction(transaction_cost) {
-=======
-		let transaction_cost = gasometer::call_transaction_cost(&data);
-		match self
-			.state
-			.metadata_mut()
-			.gasometer
-			.record_transaction(transaction_cost)
-		{
->>>>>>> d921b8ac
 			Ok(()) => (),
 			Err(e) => return (e.into(), Vec::new()),
 		}
@@ -715,34 +658,10 @@
 			}
 		}
 
-<<<<<<< HEAD
 		if let Some(ret) = self.precompiles.run(code_address, &input, Some(gas_limit), &context, &mut self.state, is_static) {
 			return match ret {
 				Ok(PrecompileOutput { exit_status, output, cost, logs }) => {
 					for Log { address, topics, data } in logs {
-=======
-		if let Some(ret) = (self.precompile)(
-			code_address,
-			&input,
-			Some(gas_limit),
-			&context,
-			&mut self.state,
-			is_static,
-		) {
-			match ret {
-				Ok(PrecompileOutput {
-					exit_status,
-					output,
-					cost,
-					logs,
-				}) => {
-					for Log {
-						address,
-						topics,
-						data,
-					} in logs
-					{
->>>>>>> d921b8ac
 						match self.log(address, topics, data) {
 							Ok(_) => continue,
 							Err(error) => {
@@ -753,21 +672,12 @@
 
 					let _ = self.state.metadata_mut().gasometer.record_cost(cost);
 					let _ = self.exit_substate(StackExitKind::Succeeded);
-<<<<<<< HEAD
 					Capture::Exit((ExitReason::Succeed(exit_status), output))
 				},
 				Err(e) => {
 					let _ = self.exit_substate(StackExitKind::Failed);
 					Capture::Exit((ExitReason::Error(e), Vec::new()))
 				},
-=======
-					return Capture::Exit((ExitReason::Succeed(exit_status), output));
-				}
-				Err(e) => {
-					let _ = self.exit_substate(StackExitKind::Failed);
-					return Capture::Exit((ExitReason::Error(e), Vec::new()));
-				}
->>>>>>> d921b8ac
 			}
 		}
 
