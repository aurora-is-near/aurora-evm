--- conflicted
+++ resolved
@@ -71,7 +71,6 @@
 impl ForkSpec {
 	/// Returns true if the fork is at or after the merge.
 	pub const fn is_eth2(&self) -> bool {
-<<<<<<< HEAD
 		!matches!(
 			*self,
 			Self::EIP158ToByzantiumAt5
@@ -86,22 +85,12 @@
 				| Self::Constantinople
 				| Self::ConstantinopleFix
 				| Self::Istanbul | Self::Berlin
-=======
-		// NOTE: Include new forks in this match arm.
-		matches!(
-			*self,
-			Self::Cancun | Self::London | Self::Merge | Self::Paris | Self::Shanghai
->>>>>>> 1133628d
 		)
 	}
 }
 
 impl TryFrom<String> for ForkSpec {
-<<<<<<< HEAD
-	type Error = ();
-=======
 	type Error = String;
->>>>>>> 1133628d
 	fn try_from(value: String) -> Result<Self, Self::Error> {
 		let res = match value.to_lowercase().as_str() {
 			"eip158tobyzantiumat5" => Self::EIP158ToByzantiumAt5,
@@ -124,11 +113,7 @@
 			"paris" => Self::Paris,
 			"shanghai" => Self::Shanghai,
 			"cancun" => Self::Cancun,
-<<<<<<< HEAD
-			_ => return Err(()),
-=======
 			other => return Err(format!("Unknown hard fork spec {other}")),
->>>>>>> 1133628d
 		};
 		Ok(res)
 	}
