// Copyright 2015-2020 Parity Technologies (UK) Ltd.
// This file is part of Open Ethereum.

// Open Ethereum is free software: you can redistribute it and/or modify
// it under the terms of the GNU General Public License as published by
// the Free Software Foundation, either version 3 of the License, or
// (at your option) any later version.

// Open Ethereum is distributed in the hope that it will be useful,
// but WITHOUT ANY WARRANTY; without even the implied warranty of
// MERCHANTABILITY or FITNESS FOR A PARTICULAR PURPOSE.  See the
// GNU General Public License for more details.

// You should have received a copy of the GNU General Public License
// along with Open Ethereum.  If not, see <http://www.gnu.org/licenses/>.

//! Transaction deserialization.

use crate::test_helpers::state::AuthorizationList;
use crate::{
    bytes::Bytes,
    hash::{Address, H256},
    maybe::MaybeEmpty,
    uint::Uint,
};
use serde::Deserialize;

/// Unsigned transaction with signing information deserialization.
#[derive(Debug, PartialEq, Eq, Deserialize)]
#[serde(rename_all = "camelCase")]
pub struct Transaction {
<<<<<<< HEAD
    /// Transaction data.
    pub data: Bytes,
    /// Transaction access list (see EIP-2930).
    #[serde(default)]
    pub access_list: Vec<(Address, Vec<H256>)>,
    /// Gas limit.
    pub gas_limit: Uint,
    /// To.
    pub to: MaybeEmpty<Address>,
    /// Value.
    pub value: Uint,
    /// R.
    #[serde(default)]
    pub r: MaybeEmpty<Uint>,
    /// S.
    #[serde(default)]
    pub s: MaybeEmpty<Uint>,
    /// V.
    #[serde(default)]
    pub v: MaybeEmpty<Uint>,
    /// Secret
    #[serde(rename = "secretKey")]
    pub secret: Option<H256>,
=======
	/// Transaction data.
	pub data: Bytes,
	/// Transaction access list (see EIP-2930).
	#[serde(default)]
	pub access_list: Vec<(Address, Vec<H256>)>,
	/// Transaction authorization list (see EIP-7702`s).
	#[serde(default)]
	pub authorization_list: AuthorizationList,
	/// Gas limit.
	pub gas_limit: Uint,
	/// To.
	pub to: MaybeEmpty<Address>,
	/// Value.
	pub value: Uint,
	/// R.
	#[serde(default)]
	pub r: MaybeEmpty<Uint>,
	/// S.
	#[serde(default)]
	pub s: MaybeEmpty<Uint>,
	/// V.
	#[serde(default)]
	pub v: MaybeEmpty<Uint>,
	/// Secret
	#[serde(rename = "secretKey")]
	pub secret: Option<H256>,
>>>>>>> e4ee2734
}

#[cfg(test)]
mod tests {
    use super::{Bytes, MaybeEmpty, Transaction, Uint, H256};
    use ethereum_types::{H256 as Eth256, U256};

    #[test]
    fn transaction_deserialization() {
        let s = r#"{
			"data" : "0x",
			"gasLimit" : "0xf388",
			"gasPrice" : "0x09184e72a000",
			"nonce" : "0x00",
			"to" : "",
			"value" : "0x00",
			"r": "0",
			"s": "1",
			"v": "2",
			"secretKey": "0x0000000000000000000000000000000000000000000000000000000000000000"
		}"#;
        let tx: Transaction = serde_json::from_str(s).expect("JSON string is valid");
        assert_eq!(tx.data, Bytes::new(Vec::new()));
        assert_eq!(tx.gas_limit, Uint(U256::from(0xf388)));
        assert_eq!(tx.to, MaybeEmpty::None);
        assert_eq!(tx.r, Uint(U256::zero()).into());
        assert_eq!(tx.s, Uint(U256::one()).into());
        assert_eq!(tx.v, Uint(U256::from(2)).into());
        assert_eq!(tx.secret, Some(H256(Eth256::zero())));
    }
}<|MERGE_RESOLUTION|>--- conflicted
+++ resolved
@@ -29,12 +29,14 @@
 #[derive(Debug, PartialEq, Eq, Deserialize)]
 #[serde(rename_all = "camelCase")]
 pub struct Transaction {
-<<<<<<< HEAD
     /// Transaction data.
     pub data: Bytes,
     /// Transaction access list (see EIP-2930).
     #[serde(default)]
     pub access_list: Vec<(Address, Vec<H256>)>,
+    /// Transaction authorization list (see EIP-7702`s).
+    #[serde(default)]
+    pub authorization_list: AuthorizationList,
     /// Gas limit.
     pub gas_limit: Uint,
     /// To.
@@ -53,34 +55,6 @@
     /// Secret
     #[serde(rename = "secretKey")]
     pub secret: Option<H256>,
-=======
-	/// Transaction data.
-	pub data: Bytes,
-	/// Transaction access list (see EIP-2930).
-	#[serde(default)]
-	pub access_list: Vec<(Address, Vec<H256>)>,
-	/// Transaction authorization list (see EIP-7702`s).
-	#[serde(default)]
-	pub authorization_list: AuthorizationList,
-	/// Gas limit.
-	pub gas_limit: Uint,
-	/// To.
-	pub to: MaybeEmpty<Address>,
-	/// Value.
-	pub value: Uint,
-	/// R.
-	#[serde(default)]
-	pub r: MaybeEmpty<Uint>,
-	/// S.
-	#[serde(default)]
-	pub s: MaybeEmpty<Uint>,
-	/// V.
-	#[serde(default)]
-	pub v: MaybeEmpty<Uint>,
-	/// Secret
-	#[serde(rename = "secretKey")]
-	pub secret: Option<H256>,
->>>>>>> e4ee2734
 }
 
 #[cfg(test)]
