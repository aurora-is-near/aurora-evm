<<<<<<< HEAD
use aurora_evm::backend::MemoryAccount;
=======
use evm::backend::MemoryAccount;
use evm::ExitError;
>>>>>>> e4ee2734
use primitive_types::{H160, H256, U256};
use sha3::{Digest, Keccak256};
use std::borrow::Cow;
use std::collections::BTreeMap;

pub fn u256_to_h256(u: U256) -> H256 {
    H256(u.to_big_endian())
}

pub fn unwrap_to_account(s: &ethjson::spec::Account) -> MemoryAccount {
    MemoryAccount {
        balance: s.balance.unwrap().into(),
        nonce: s.nonce.unwrap().0,
        code: s.code.clone().unwrap().into(),
        storage: s
            .storage
            .as_ref()
            .unwrap()
            .iter()
            .filter_map(|(k, v)| {
                if v.0.is_zero() {
                    // If value is zero then the key is not really there
                    None
                } else {
                    Some((u256_to_h256((*k).into()), u256_to_h256((*v).into())))
                }
            })
            .collect(),
    }
}

pub fn unwrap_to_state(a: &ethjson::spec::State) -> BTreeMap<H160, MemoryAccount> {
    match &a.0 {
        ethjson::spec::HashOrMap::Map(m) => m
            .iter()
            .map(|(k, v)| ((*k).into(), unwrap_to_account(v)))
            .collect(),
        ethjson::spec::HashOrMap::Hash(_) => panic!("Hash can not be converted."),
    }
}

/// Basic account type.
#[derive(Debug, Clone, PartialEq, Eq)]
pub struct TrieAccount {
    /// Nonce of the account.
    pub nonce: U256,
    /// Balance of the account.
    pub balance: U256,
    /// Storage root of the account.
    pub storage_root: H256,
    /// Code hash of the account.
    pub code_hash: H256,
    /// Code version of the account.
    pub code_version: U256,
}

impl rlp::Encodable for TrieAccount {
    fn rlp_append(&self, stream: &mut rlp::RlpStream) {
        let use_short_version = self.code_version == U256::zero();

        match use_short_version {
            true => {
                stream.begin_list(4);
            }
            false => {
                stream.begin_list(5);
            }
        }

        stream.append(&self.nonce);
        stream.append(&self.balance);
        stream.append(&self.storage_root);
        stream.append(&self.code_hash);

        if !use_short_version {
            stream.append(&self.code_version);
        }
    }
}

impl rlp::Decodable for TrieAccount {
    fn decode(rlp: &rlp::Rlp) -> Result<Self, rlp::DecoderError> {
        let use_short_version = match rlp.item_count()? {
            4 => true,
            5 => false,
            _ => return Err(rlp::DecoderError::RlpIncorrectListLen),
        };

        Ok(Self {
            nonce: rlp.val_at(0)?,
            balance: rlp.val_at(1)?,
            storage_root: rlp.val_at(2)?,
            code_hash: rlp.val_at(3)?,
            code_version: if use_short_version {
                U256::zero()
            } else {
                rlp.val_at(4)?
            },
        })
    }
}

pub fn check_valid_hash(h: &H256, b: &BTreeMap<H160, MemoryAccount>) -> (bool, H256) {
<<<<<<< HEAD
    let tree = b
        .iter()
        .map(|(address, account)| {
            let storage_root = H256(
                ethereum::util::sec_trie_root(
                    account
                        .storage
                        .iter()
                        .map(|(k, v)| (k, rlp::encode(&U256::from_big_endian(&v[..])))),
                )
                .0,
            );
            let code_hash = H256::from_slice(Keccak256::digest(&account.code).as_slice());

            let account = TrieAccount {
                nonce: account.nonce,
                balance: account.balance,
                storage_root,
                code_hash,
                code_version: U256::zero(),
            };

            (address, rlp::encode(&account))
        })
        .collect::<Vec<_>>();

    let root = H256(ethereum::util::sec_trie_root(tree).0);
    let expect = h;
    (root == *expect, root)
=======
	let tree = b
		.iter()
		.map(|(address, account)| {
			let storage_root = H256(
				ethereum::util::sec_trie_root(
					account
						.storage
						.iter()
						.map(|(k, v)| (k, rlp::encode(&U256::from_big_endian(&v[..])))),
				)
				.0,
			);
			let code_hash = H256::from_slice(Keccak256::digest(&account.code).as_slice());

			let account = TrieAccount {
				nonce: account.nonce,
				balance: account.balance,
				storage_root,
				code_hash,
				code_version: U256::zero(),
			};
			(address, rlp::encode(&account))
		})
		.collect::<Vec<_>>();

	let root = H256(ethereum::util::sec_trie_root(tree).0);
	let expect = h;
	(root == *expect, root)
>>>>>>> e4ee2734
}

pub fn flush() {
    use std::io::{self, Write};

    io::stdout().flush().expect("Could not flush stdout");
}

/// EIP-7702
pub mod eip7702 {
	use super::{Digest, Keccak256, H160, H256, U256};
	use evm::ExitError;
	use rlp::RlpStream;

	pub const MAGIC: u8 = 0x5;
	/// The order of the secp256k1 curve, divided by two. Signatures that should be checked according
	/// to EIP-2 should have an S value less than or equal to this.
	///
	/// `57896044618658097711785492504343953926418782139537452191302581570759080747168`
	pub const SECP256K1N_HALF: U256 = U256([
		0xDFE92F46681B20A0,
		0x5D576E7357A4501D,
		0xFFFFFFFFFFFFFFFF,
		0x7FFFFFFFFFFFFFFF,
	]);

	#[derive(Debug, Clone, PartialEq, Eq)]
	pub struct Authorization {
		pub chain_id: U256,
		pub address: H160,
		pub nonce: u64,
	}

	impl Authorization {
		#[must_use]
		pub const fn new(chain_id: U256, address: H160, nonce: u64) -> Self {
			Self {
				chain_id,
				address,
				nonce,
			}
		}

		fn rlp_append(&self, s: &mut RlpStream) {
			s.begin_list(3);
			s.append(&self.chain_id);
			s.append(&self.address);
			s.append(&self.nonce);
		}

		pub fn signature_hash(&self) -> H256 {
			let mut rlp_stream = RlpStream::new();
			rlp_stream.append(&MAGIC);
			self.rlp_append(&mut rlp_stream);
			H256::from_slice(Keccak256::digest(rlp_stream.as_raw()).as_slice())
		}
	}

	#[derive(Debug, Clone, PartialEq, Eq)]
	pub struct SignedAuthorization {
		chain_id: U256,
		address: H160,
		nonce: u64,
		v: bool,
		r: U256,
		s: U256,
	}

	impl SignedAuthorization {
		#[must_use]
		pub const fn new(
			chain_id: U256,
			address: H160,
			nonce: u64,
			r: U256,
			s: U256,
			v: bool,
		) -> Self {
			Self {
				chain_id,
				address,
				nonce,
				s,
				r,
				v,
			}
		}

		pub fn recover_address(&self) -> Result<H160, ExitError> {
			let auth = Authorization::new(self.chain_id, self.address, self.nonce).signature_hash();
			super::ecrecover(auth, &super::vrs_to_arr(self.v, self.r, self.s))
		}
	}
}

/// [EIP-4844]: https://eips.ethereum.org/EIPS/eip-4844
pub mod eip_4844 {
    use super::U256;

    /// EIP-4844 constants
    /// Gas consumption of a single data blob (== blob byte size).
    pub const GAS_PER_BLOB: u64 = 1 << 17;
    /// Target number of the blob per block.
    pub const TARGET_BLOB_NUMBER_PER_BLOCK: u64 = 3;
    /// Max number of blobs per block
    pub const MAX_BLOB_NUMBER_PER_BLOCK: u64 = 2 * TARGET_BLOB_NUMBER_PER_BLOCK;
    /// Target consumable blob gas for data blobs per block (for 1559-like pricing).
    pub const TARGET_BLOB_GAS_PER_BLOCK: u64 = TARGET_BLOB_NUMBER_PER_BLOCK * GAS_PER_BLOB;
    /// Minimum gas price for data blobs.
    pub const MIN_BLOB_GASPRICE: u64 = 1;
    /// Controls the maximum rate of change for blob gas price.
    pub const BLOB_GASPRICE_UPDATE_FRACTION: u64 = 3338477;
    /// First version of the blob.
    pub const VERSIONED_HASH_VERSION_KZG: u8 = 0x01;

    /// Calculates the `excess_blob_gas` from the parent header's `blob_gas_used` and `excess_blob_gas`.
    ///
    /// See also [the EIP-4844 helpers]<https://eips.ethereum.org/EIPS/eip-4844#helpers>
    /// (`calc_excess_blob_gas`).
    #[inline]
    pub const fn calc_excess_blob_gas(
        parent_excess_blob_gas: u64,
        parent_blob_gas_used: u64,
    ) -> u64 {
        (parent_excess_blob_gas + parent_blob_gas_used).saturating_sub(TARGET_BLOB_GAS_PER_BLOCK)
    }

    /// Calculates the blob gas price from the header's excess blob gas field.
    ///
    /// See also [the EIP-4844 helpers](https://eips.ethereum.org/EIPS/eip-4844#helpers)
    /// (`get_blob_gasprice`).
    #[inline]
    pub fn calc_blob_gas_price(excess_blob_gas: u64) -> u128 {
        fake_exponential(
            MIN_BLOB_GASPRICE,
            excess_blob_gas,
            BLOB_GASPRICE_UPDATE_FRACTION,
        )
    }

    /// See [EIP-4844], [`calc_max_data_fee`]
    ///
    /// [EIP-4844]: https://eips.ethereum.org/EIPS/eip-4844
    #[inline]
    pub const fn get_total_blob_gas(blob_hashes_len: usize) -> u64 {
        GAS_PER_BLOB * blob_hashes_len as u64
    }

    /// Calculates the [EIP-4844] `data_fee` of the transaction.
    ///
    /// [EIP-4844]: https://eips.ethereum.org/EIPS/eip-4844
    #[inline]
    pub fn calc_max_data_fee(max_fee_per_blob_gas: U256, blob_hashes_len: usize) -> U256 {
        max_fee_per_blob_gas.saturating_mul(U256::from(get_total_blob_gas(blob_hashes_len)))
    }

    /// Calculates the [EIP-4844] `data_fee` of the transaction.
    ///
    /// [EIP-4844]: https://eips.ethereum.org/EIPS/eip-4844
    #[inline]
    pub fn calc_data_fee(blob_gas_price: u128, blob_hashes_len: usize) -> U256 {
        U256::from(blob_gas_price).saturating_mul(U256::from(get_total_blob_gas(blob_hashes_len)))
    }

    /// Approximates `factor * e ** (numerator / denominator)` using Taylor expansion.
    ///
    /// This is used to calculate the blob price.
    ///
    /// See also [the EIP-4844 helpers](https://eips.ethereum.org/EIPS/eip-4844#helpers)
    /// (`fake_exponential`).
    ///
    /// # Panics
    ///
    /// This function panics if `denominator` is zero.
    ///
    /// # NOTES
    /// PLEASE DO NOT USE IN PRODUCTION as not checked overflow. For tests only.
    #[inline]
    pub fn fake_exponential(factor: u64, numerator: u64, denominator: u64) -> u128 {
        assert_ne!(denominator, 0, "attempt to divide by zero");
        let factor = factor as u128;
        let numerator = numerator as u128;
        let denominator = denominator as u128;

        let mut i = 1;
        let mut output = 0;
        let mut numerator_accum = factor * denominator;
        while numerator_accum > 0 {
            output += numerator_accum;

            // Denominator is asserted as not zero at the start of the function.
            numerator_accum = (numerator_accum * numerator) / (denominator * i);
            i += 1;
        }
        output / denominator
    }
}

pub mod transaction {
<<<<<<< HEAD
    use aurora_evm::backend::MemoryVicinity;
    use aurora_evm::gasometer::{self, Gasometer};
    use ethjson::hash::Address;
    use ethjson::maybe::MaybeEmpty;
    use ethjson::spec::ForkSpec;
    use ethjson::test_helpers::state::MultiTransaction;
    use ethjson::transaction::Transaction;
    use ethjson::uint::Uint;
    use primitive_types::{H160, H256, U256};

    // TODO: it will be refactored as old solution inefficient, also will be removed clippy-allow flag
    #[allow(clippy::too_many_arguments)]
    pub fn validate(
        tx: &Transaction,
        block_gas_limit: U256,
        caller_balance: U256,
        config: &aurora_evm::Config,
        test_tx: &MultiTransaction,
        vicinity: &MemoryVicinity,
        blob_gas_price: Option<u128>,
        data_fee: Option<U256>,
        spec: &ForkSpec,
    ) -> Result<(), InvalidTxReason> {
        match intrinsic_gas(tx, config) {
            None => return Err(InvalidTxReason::IntrinsicGas),
            Some(required_gas) => {
                if tx.gas_limit < Uint(U256::from(required_gas)) {
                    return Err(InvalidTxReason::IntrinsicGas);
                }
            }
        }

        if block_gas_limit < tx.gas_limit.0 {
            return Err(InvalidTxReason::GasLimitReached);
        }

        let required_funds = tx
            .gas_limit
            .0
            .checked_mul(vicinity.gas_price)
            .ok_or(InvalidTxReason::OutOfFund)?
            .checked_add(tx.value.0)
            .ok_or(InvalidTxReason::OutOfFund)?;

        let required_funds = if let Some(data_fee) = data_fee {
            required_funds
                .checked_add(data_fee)
                .ok_or(InvalidTxReason::OutOfFund)?
        } else {
            required_funds
        };
        if caller_balance < required_funds {
            return Err(InvalidTxReason::OutOfFund);
        }

        // CANCUN tx validation
        // Presence of max_fee_per_blob_gas means that this is blob transaction.
        if *spec >= ForkSpec::Cancun {
            if let Some(max) = test_tx.max_fee_per_blob_gas {
                // ensure that the user was willing to at least pay the current blob gasprice
                if U256::from(blob_gas_price.expect("expect blob_gas_price")) > max.0 {
                    return Err(InvalidTxReason::BlobGasPriceGreaterThanMax);
                }

                // there must be at least one blob
                if test_tx.blob_versioned_hashes.is_empty() {
                    return Err(InvalidTxReason::EmptyBlobs);
                }

                // The field `to` deviates slightly from the semantics with the exception
                // that it MUST NOT be nil and therefore must always represent
                // a 20-byte address. This means that blob transactions cannot
                // have the form of a create transaction.
                let to_address: Option<Address> = test_tx.to.clone().into();
                if to_address.is_none() {
                    return Err(InvalidTxReason::BlobCreateTransaction);
                }

                // all versioned blob hashes must start with VERSIONED_HASH_VERSION_KZG
                for blob in test_tx.blob_versioned_hashes.iter() {
                    let blob_hash = H256(blob.to_big_endian());
                    if blob_hash[0] != super::eip_4844::VERSIONED_HASH_VERSION_KZG {
                        return Err(InvalidTxReason::BlobVersionNotSupported);
                    }
                }

                // ensure the total blob gas spent is at most equal to the limit
                // assert blob_gas_used <= MAX_BLOB_GAS_PER_BLOCK
                if test_tx.blob_versioned_hashes.len()
                    > super::eip_4844::MAX_BLOB_NUMBER_PER_BLOCK as usize
                {
                    return Err(InvalidTxReason::TooManyBlobs);
                }
            }
        } else {
            if !test_tx.blob_versioned_hashes.is_empty() {
                return Err(InvalidTxReason::BlobVersionedHashesNotSupported);
            }
            if test_tx.max_fee_per_blob_gas.is_some() {
                return Err(InvalidTxReason::MaxFeePerBlobGasNotSupported);
            }
        }

        Ok(())
    }

    fn intrinsic_gas(tx: &Transaction, config: &aurora_evm::Config) -> Option<u64> {
        let is_contract_creation = match tx.to {
            MaybeEmpty::None => true,
            MaybeEmpty::Some(_) => false,
        };
        let data = &tx.data;
        let access_list: Vec<(H160, Vec<H256>)> = tx
            .access_list
            .iter()
            .map(|(a, s)| (a.0, s.iter().map(|h| h.0).collect()))
            .collect();

        let cost = if is_contract_creation {
            gasometer::create_transaction_cost(data, &access_list)
        } else {
            gasometer::call_transaction_cost(data, &access_list)
        };

        let mut g = Gasometer::new(u64::MAX, config);
        g.record_transaction(cost).ok()?;

        Some(g.total_used_gas())
    }

    #[derive(Debug)]
    pub enum InvalidTxReason {
        IntrinsicGas,
        OutOfFund,
        GasLimitReached,
        PriorityFeeTooLarge,
        GasPriceLessThenBlockBaseFee,
        BlobCreateTransaction,
        BlobVersionNotSupported,
        TooManyBlobs,
        EmptyBlobs,
        BlobGasPriceGreaterThanMax,
        BlobVersionedHashesNotSupported,
        MaxFeePerBlobGasNotSupported,
        GasPriseEip1559,
    }
=======
	use crate::state::TxType;
	use crate::utils::eip7702;
	use ethjson::hash::Address;
	use ethjson::maybe::MaybeEmpty;
	use ethjson::spec::ForkSpec;
	use ethjson::test_helpers::state::{MultiTransaction, PostStateResult};
	use ethjson::transaction::Transaction;
	use ethjson::uint::Uint;
	use evm::backend::MemoryVicinity;
	use evm::executor::stack::Authorization;
	use evm::gasometer::{self, Gasometer};
	use primitive_types::{H160, H256, U256};

	// TODO: it will be refactored as old solution inefficient, also will be removed clippy-allow flag
	#[allow(clippy::too_many_arguments)]
	pub fn validate(
		tx: &Transaction,
		block_gas_limit: U256,
		caller_balance: U256,
		config: &evm::Config,
		test_tx: &MultiTransaction,
		vicinity: &MemoryVicinity,
		blob_gas_price: Option<u128>,
		data_fee: Option<U256>,
		spec: &ForkSpec,
		tx_state: &PostStateResult,
	) -> Result<Vec<Authorization>, InvalidTxReason> {
		let mut authorization_list: Vec<Authorization> = vec![];
		match intrinsic_gas(tx, config) {
			None => return Err(InvalidTxReason::IntrinsicGas),
			Some(required_gas) => {
				if tx.gas_limit < Uint(U256::from(required_gas)) {
					return Err(InvalidTxReason::IntrinsicGas);
				}
			}
		}

		if block_gas_limit < tx.gas_limit.0 {
			return Err(InvalidTxReason::GasLimitReached);
		}

		let required_funds = tx
			.gas_limit
			.0
			.checked_mul(vicinity.gas_price)
			.ok_or(InvalidTxReason::OutOfFund)?
			.checked_add(tx.value.0)
			.ok_or(InvalidTxReason::OutOfFund)?;

		let required_funds = if let Some(data_fee) = data_fee {
			required_funds
				.checked_add(data_fee)
				.ok_or(InvalidTxReason::OutOfFund)?
		} else {
			required_funds
		};
		if caller_balance < required_funds {
			return Err(InvalidTxReason::OutOfFund);
		}

		// CANCUN tx validation
		// Presence of max_fee_per_blob_gas means that this is blob transaction.
		if *spec >= ForkSpec::Cancun {
			if let Some(max) = test_tx.max_fee_per_blob_gas {
				// ensure that the user was willing to at least pay the current blob gasprice
				if U256::from(blob_gas_price.expect("expect blob_gas_price")) > max.0 {
					return Err(InvalidTxReason::BlobGasPriceGreaterThanMax);
				}

				// there must be at least one blob
				if test_tx.blob_versioned_hashes.is_empty() {
					return Err(InvalidTxReason::EmptyBlobs);
				}

				// The field `to` deviates slightly from the semantics with the exception
				// that it MUST NOT be nil and therefore must always represent
				// a 20-byte address. This means that blob transactions cannot
				// have the form of a create transaction.
				let to_address: Option<Address> = test_tx.to.clone().into();
				if to_address.is_none() {
					return Err(InvalidTxReason::BlobCreateTransaction);
				}

				// all versioned blob hashes must start with VERSIONED_HASH_VERSION_KZG
				for blob in test_tx.blob_versioned_hashes.iter() {
					let blob_hash = H256(blob.to_big_endian());
					if blob_hash[0] != super::eip_4844::VERSIONED_HASH_VERSION_KZG {
						return Err(InvalidTxReason::BlobVersionNotSupported);
					}
				}

				// ensure the total blob gas spent is at most equal to the limit
				// assert blob_gas_used <= MAX_BLOB_GAS_PER_BLOCK
				if test_tx.blob_versioned_hashes.len()
					> super::eip_4844::MAX_BLOB_NUMBER_PER_BLOCK as usize
				{
					return Err(InvalidTxReason::TooManyBlobs);
				}
			}
		} else {
			if !test_tx.blob_versioned_hashes.is_empty() {
				return Err(InvalidTxReason::BlobVersionedHashesNotSupported);
			}
			if test_tx.max_fee_per_blob_gas.is_some() {
				return Err(InvalidTxReason::MaxFeePerBlobGasNotSupported);
			}
		}

		if *spec >= ForkSpec::Prague {
			// EIP-7702 - if transaction type is EOAAccountCode then
			// `authorization_list` must be present
			if TxType::from_txbytes(&tx_state.txbytes) == TxType::EOAAccountCode
				&& test_tx.authorization_list.is_empty()
			{
				return Err(InvalidTxReason::AuthorizationListNotExist);
			}

			// The field `to` deviates slightly from the semantics with the exception
			// that it MUST NOT be nil and therefore must always represent
			// a 20-byte address. This means that blob transactions cannot
			// have the form of a create transaction.
			let to_address: Option<Address> = test_tx.to.clone().into();
			if to_address.is_none() {
				return Err(InvalidTxReason::CreateTransaction);
			}

			// Check EIP-7702 Spec validation steps: 1 and 2
			// Other validation step inside EVM transact logic.
			for auth in test_tx.authorization_list.iter() {
				// 1. Verify the chain id is either 0 or the chain’s current ID.
				let mut is_valid =
					auth.chain_id.0 == U256::from(0) || auth.chain_id.0 == vicinity.chain_id;
				// 2. `authority = ecrecover(keccak(MAGIC || rlp([chain_id, address, nonce])), y_parity, r, s]`

				// Validate the signature, as in tests it is possible to have invalid signatures values.
				let v = auth.v.0 .0;
				if !(v[0] < u64::from(u8::MAX) && v[1..4].iter().all(|&elem| elem == 0)) {
					return Err(InvalidTxReason::InvalidAuthorizationSignature);
				}
				// Value `v` shouldn't be greater then 1
				if v[0] > 1 {
					return Err(InvalidTxReason::InvalidAuthorizationSignature);
				}
				// EIP-2 validation
				if auth.s.0 > eip7702::SECP256K1N_HALF {
					return Err(InvalidTxReason::InvalidAuthorizationSignature);
				}

				let auth_address = eip7702::SignedAuthorization::new(
					auth.chain_id.0,
					auth.address.0,
					auth.nonce.0.as_u64(),
					auth.r.0,
					auth.s.0,
					auth.v.0.as_u32() > 0,
				)
				.recover_address();
				let auth_address = auth_address.unwrap_or_else(|_| {
					is_valid = false;
					H160::zero()
				});

				authorization_list.push(Authorization {
					authority: auth_address,
					address: auth.address.0,
					nonce: auth.nonce.0.as_u64(),
					is_valid,
				});
			}
		} else if !test_tx.authorization_list.is_empty() {
			return Err(InvalidTxReason::AuthorizationListNotSupported);
		}
		Ok(authorization_list)
	}

	fn intrinsic_gas(tx: &Transaction, config: &evm::Config) -> Option<u64> {
		let is_contract_creation = match tx.to {
			MaybeEmpty::None => true,
			MaybeEmpty::Some(_) => false,
		};
		let data = &tx.data;
		let access_list: Vec<(H160, Vec<H256>)> = tx
			.access_list
			.iter()
			.map(|(a, s)| (a.0, s.iter().map(|h| h.0).collect()))
			.collect();

		// EIP-7702
		let authorization_list_len = tx.authorization_list.len();

		let cost = if is_contract_creation {
			gasometer::create_transaction_cost(data, &access_list)
		} else {
			gasometer::call_transaction_cost(data, &access_list, authorization_list_len)
		};

		let mut g = Gasometer::new(u64::MAX, config);
		g.record_transaction(cost).ok()?;

		Some(g.total_used_gas())
	}

	#[derive(Debug)]
	pub enum InvalidTxReason {
		IntrinsicGas,
		OutOfFund,
		GasLimitReached,
		PriorityFeeTooLarge,
		GasPriceLessThenBlockBaseFee,
		BlobCreateTransaction,
		BlobVersionNotSupported,
		TooManyBlobs,
		EmptyBlobs,
		BlobGasPriceGreaterThanMax,
		BlobVersionedHashesNotSupported,
		MaxFeePerBlobGasNotSupported,
		GasPriseEip1559,
		AuthorizationListNotExist,
		AuthorizationListNotSupported,
		InvalidAuthorizationSignature,
		CreateTransaction,
	}
}

fn ecrecover(hash: H256, signature: &[u8]) -> Result<H160, ExitError> {
	let hash = libsecp256k1::Message::parse_slice(hash.as_bytes())
		.map_err(|e| ExitError::Other(Cow::from(e.to_string())))?;
	let v = signature[64];
	let signature = libsecp256k1::Signature::parse_standard_slice(&signature[0..64])
		.map_err(|e| ExitError::Other(Cow::from(e.to_string())))?;
	let bit = match v {
		0..=26 => v,
		_ => v - 27,
	};

	if let Ok(recovery_id) = libsecp256k1::RecoveryId::parse(bit) {
		if let Ok(public_key) = libsecp256k1::recover(&hash, &signature, &recovery_id) {
			// recover returns a 65-byte key, but addresses come from the raw 64-byte key
			let r = sha3::Keccak256::digest(&public_key.serialize()[1..]);
			return Ok(H160::from_slice(&r[12..]));
		}
	}

	Err(ExitError::Other(Cow::from("ECRecoverErr unknown error")))
}

/// v, r, s signature values to array
fn vrs_to_arr(v: bool, r: U256, s: U256) -> [u8; 65] {
	let mut result = [0u8; 65]; // (r, s, v), typed (uint256, uint256, uint8)
	result[..32].copy_from_slice(&r.to_big_endian());
	result[32..64].copy_from_slice(&s.to_big_endian());
	result[64] = u8::from(v);
	result
}

#[cfg(test)]
mod tests {
	use super::*;
	use hex_literal::hex;
	use primitive_types::H160;

	#[test]
	fn test_ecrecover_success() {
		let hash = H256::from_slice(&hex!(
			"47173285a8d7341e5e972fc677286384f802f8ef42a5ec5f03bbfa254cb01fad"
		));
		let signature = hex!("650acf9d3f5f0a2c799776a1254355d5f4061762a237396a99a0e0e3fc2bcd6729514a0dacb2e623ac4abd157cb18163ff942280db4d5caad66ddf941ba12e031b");
		let expected_address = H160::from_slice(&hex!("c08b5542d177ac6686946920409741463a15dddb"));

		let result = ecrecover(hash, &signature).expect("ecrecover should succeed");
		assert_eq!(result, expected_address);
	}

	#[test]
	fn test_ecrecover_invalid_signature() {
		let hash = H256::from_slice(&hex!(
			"47173285a8d7341e5e972fc677286384f802f8ef42a5ec5f03bbfa254cb01fad"
		));
		let signature = hex!("00650acf9d3f5f0a2c799776a1254355d5f4061762a237396a99a0e0e3fc2bcd6729514a0dacb2e623ac4abd157cb18163ff942280db4d5caad66ddf941ba12e031c");

		let result = ecrecover(hash, &signature);
		assert_eq!(
			result,
			Err(ExitError::Other(Cow::from("ECRecoverErr unknown error")))
		);
	}

	#[test]
	fn test_ecrecover_invalid_recovery_id() {
		let hash = H256::from_slice(&hex!(
			"47173285a8d7341e5e972fc677286384f802f8ef42a5ec5f03bbfa254cb01fad"
		));
		let signature = hex!("650acf9d3f5f0a2c799776a1254355d5f4061762a237396a99a0e0e3fc2bcd6729514a0dacb2e623ac4abd157cb18163ff942280db4d5caad66ddf941ba12e0327");

		let result = ecrecover(hash, &signature);
		assert_eq!(
			result,
			Err(ExitError::Other(Cow::from("ECRecoverErr unknown error")))
		);
	}
>>>>>>> e4ee2734
}<|MERGE_RESOLUTION|>--- conflicted
+++ resolved
@@ -1,9 +1,5 @@
-<<<<<<< HEAD
 use aurora_evm::backend::MemoryAccount;
-=======
-use evm::backend::MemoryAccount;
-use evm::ExitError;
->>>>>>> e4ee2734
+use aurora_evm::ExitError;
 use primitive_types::{H160, H256, U256};
 use sha3::{Digest, Keccak256};
 use std::borrow::Cow;
@@ -107,7 +103,6 @@
 }
 
 pub fn check_valid_hash(h: &H256, b: &BTreeMap<H160, MemoryAccount>) -> (bool, H256) {
-<<<<<<< HEAD
     let tree = b
         .iter()
         .map(|(address, account)| {
@@ -129,7 +124,6 @@
                 code_hash,
                 code_version: U256::zero(),
             };
-
             (address, rlp::encode(&account))
         })
         .collect::<Vec<_>>();
@@ -137,36 +131,6 @@
     let root = H256(ethereum::util::sec_trie_root(tree).0);
     let expect = h;
     (root == *expect, root)
-=======
-	let tree = b
-		.iter()
-		.map(|(address, account)| {
-			let storage_root = H256(
-				ethereum::util::sec_trie_root(
-					account
-						.storage
-						.iter()
-						.map(|(k, v)| (k, rlp::encode(&U256::from_big_endian(&v[..])))),
-				)
-				.0,
-			);
-			let code_hash = H256::from_slice(Keccak256::digest(&account.code).as_slice());
-
-			let account = TrieAccount {
-				nonce: account.nonce,
-				balance: account.balance,
-				storage_root,
-				code_hash,
-				code_version: U256::zero(),
-			};
-			(address, rlp::encode(&account))
-		})
-		.collect::<Vec<_>>();
-
-	let root = H256(ethereum::util::sec_trie_root(tree).0);
-	let expect = h;
-	(root == *expect, root)
->>>>>>> e4ee2734
 }
 
 pub fn flush() {
@@ -177,89 +141,89 @@
 
 /// EIP-7702
 pub mod eip7702 {
-	use super::{Digest, Keccak256, H160, H256, U256};
-	use evm::ExitError;
-	use rlp::RlpStream;
-
-	pub const MAGIC: u8 = 0x5;
-	/// The order of the secp256k1 curve, divided by two. Signatures that should be checked according
-	/// to EIP-2 should have an S value less than or equal to this.
-	///
-	/// `57896044618658097711785492504343953926418782139537452191302581570759080747168`
-	pub const SECP256K1N_HALF: U256 = U256([
-		0xDFE92F46681B20A0,
-		0x5D576E7357A4501D,
-		0xFFFFFFFFFFFFFFFF,
-		0x7FFFFFFFFFFFFFFF,
-	]);
-
-	#[derive(Debug, Clone, PartialEq, Eq)]
-	pub struct Authorization {
-		pub chain_id: U256,
-		pub address: H160,
-		pub nonce: u64,
-	}
-
-	impl Authorization {
-		#[must_use]
-		pub const fn new(chain_id: U256, address: H160, nonce: u64) -> Self {
-			Self {
-				chain_id,
-				address,
-				nonce,
-			}
-		}
-
-		fn rlp_append(&self, s: &mut RlpStream) {
-			s.begin_list(3);
-			s.append(&self.chain_id);
-			s.append(&self.address);
-			s.append(&self.nonce);
-		}
-
-		pub fn signature_hash(&self) -> H256 {
-			let mut rlp_stream = RlpStream::new();
-			rlp_stream.append(&MAGIC);
-			self.rlp_append(&mut rlp_stream);
-			H256::from_slice(Keccak256::digest(rlp_stream.as_raw()).as_slice())
-		}
-	}
-
-	#[derive(Debug, Clone, PartialEq, Eq)]
-	pub struct SignedAuthorization {
-		chain_id: U256,
-		address: H160,
-		nonce: u64,
-		v: bool,
-		r: U256,
-		s: U256,
-	}
-
-	impl SignedAuthorization {
-		#[must_use]
-		pub const fn new(
-			chain_id: U256,
-			address: H160,
-			nonce: u64,
-			r: U256,
-			s: U256,
-			v: bool,
-		) -> Self {
-			Self {
-				chain_id,
-				address,
-				nonce,
-				s,
-				r,
-				v,
-			}
-		}
-
-		pub fn recover_address(&self) -> Result<H160, ExitError> {
-			let auth = Authorization::new(self.chain_id, self.address, self.nonce).signature_hash();
-			super::ecrecover(auth, &super::vrs_to_arr(self.v, self.r, self.s))
-		}
-	}
+    use super::{Digest, Keccak256, H160, H256, U256};
+    use aurora_evm::ExitError;
+    use rlp::RlpStream;
+
+    pub const MAGIC: u8 = 0x5;
+    /// The order of the secp256k1 curve, divided by two. Signatures that should be checked according
+    /// to EIP-2 should have an S value less than or equal to this.
+    ///
+    /// `57896044618658097711785492504343953926418782139537452191302581570759080747168`
+    pub const SECP256K1N_HALF: U256 = U256([
+        0xDFE92F46681B20A0,
+        0x5D576E7357A4501D,
+        0xFFFFFFFFFFFFFFFF,
+        0x7FFFFFFFFFFFFFFF,
+    ]);
+
+    #[derive(Debug, Clone, PartialEq, Eq)]
+    pub struct Authorization {
+        pub chain_id: U256,
+        pub address: H160,
+        pub nonce: u64,
+    }
+
+    impl Authorization {
+        #[must_use]
+        pub const fn new(chain_id: U256, address: H160, nonce: u64) -> Self {
+            Self {
+                chain_id,
+                address,
+                nonce,
+            }
+        }
+
+        fn rlp_append(&self, s: &mut RlpStream) {
+            s.begin_list(3);
+            s.append(&self.chain_id);
+            s.append(&self.address);
+            s.append(&self.nonce);
+        }
+
+        pub fn signature_hash(&self) -> H256 {
+            let mut rlp_stream = RlpStream::new();
+            rlp_stream.append(&MAGIC);
+            self.rlp_append(&mut rlp_stream);
+            H256::from_slice(Keccak256::digest(rlp_stream.as_raw()).as_slice())
+        }
+    }
+
+    #[derive(Debug, Clone, PartialEq, Eq)]
+    pub struct SignedAuthorization {
+        chain_id: U256,
+        address: H160,
+        nonce: u64,
+        v: bool,
+        r: U256,
+        s: U256,
+    }
+
+    impl SignedAuthorization {
+        #[must_use]
+        pub const fn new(
+            chain_id: U256,
+            address: H160,
+            nonce: u64,
+            r: U256,
+            s: U256,
+            v: bool,
+        ) -> Self {
+            Self {
+                chain_id,
+                address,
+                nonce,
+                s,
+                r,
+                v,
+            }
+        }
+
+        pub fn recover_address(&self) -> Result<H160, ExitError> {
+            let auth = Authorization::new(self.chain_id, self.address, self.nonce).signature_hash();
+            super::ecrecover(auth, &super::vrs_to_arr(self.v, self.r, self.s))
+        }
+    }
 }
 
 /// [EIP-4844]: https://eips.ethereum.org/EIPS/eip-4844
@@ -366,13 +330,15 @@
 }
 
 pub mod transaction {
-<<<<<<< HEAD
+    use crate::state::TxType;
+    use crate::utils::eip7702;
     use aurora_evm::backend::MemoryVicinity;
+    use aurora_evm::executor::stack::Authorization;
     use aurora_evm::gasometer::{self, Gasometer};
     use ethjson::hash::Address;
     use ethjson::maybe::MaybeEmpty;
     use ethjson::spec::ForkSpec;
-    use ethjson::test_helpers::state::MultiTransaction;
+    use ethjson::test_helpers::state::{MultiTransaction, PostStateResult};
     use ethjson::transaction::Transaction;
     use ethjson::uint::Uint;
     use primitive_types::{H160, H256, U256};
@@ -389,7 +355,9 @@
         blob_gas_price: Option<u128>,
         data_fee: Option<U256>,
         spec: &ForkSpec,
-    ) -> Result<(), InvalidTxReason> {
+        tx_state: &PostStateResult,
+    ) -> Result<Vec<Authorization>, InvalidTxReason> {
+        let mut authorization_list: Vec<Authorization> = vec![];
         match intrinsic_gas(tx, config) {
             None => return Err(InvalidTxReason::IntrinsicGas),
             Some(required_gas) => {
@@ -470,7 +438,71 @@
             }
         }
 
-        Ok(())
+        if *spec >= ForkSpec::Prague {
+            // EIP-7702 - if transaction type is EOAAccountCode then
+            // `authorization_list` must be present
+            if TxType::from_txbytes(&tx_state.txbytes) == TxType::EOAAccountCode
+                && test_tx.authorization_list.is_empty()
+            {
+                return Err(InvalidTxReason::AuthorizationListNotExist);
+            }
+
+            // The field `to` deviates slightly from the semantics with the exception
+            // that it MUST NOT be nil and therefore must always represent
+            // a 20-byte address. This means that blob transactions cannot
+            // have the form of a create transaction.
+            let to_address: Option<Address> = test_tx.to.clone().into();
+            if to_address.is_none() {
+                return Err(InvalidTxReason::CreateTransaction);
+            }
+
+            // Check EIP-7702 Spec validation steps: 1 and 2
+            // Other validation step inside EVM transact logic.
+            for auth in test_tx.authorization_list.iter() {
+                // 1. Verify the chain id is either 0 or the chain’s current ID.
+                let mut is_valid =
+                    auth.chain_id.0 == U256::from(0) || auth.chain_id.0 == vicinity.chain_id;
+                // 2. `authority = ecrecover(keccak(MAGIC || rlp([chain_id, address, nonce])), y_parity, r, s]`
+
+                // Validate the signature, as in tests it is possible to have invalid signatures values.
+                let v = auth.v.0 .0;
+                if !(v[0] < u64::from(u8::MAX) && v[1..4].iter().all(|&elem| elem == 0)) {
+                    return Err(InvalidTxReason::InvalidAuthorizationSignature);
+                }
+                // Value `v` shouldn't be greater then 1
+                if v[0] > 1 {
+                    return Err(InvalidTxReason::InvalidAuthorizationSignature);
+                }
+                // EIP-2 validation
+                if auth.s.0 > eip7702::SECP256K1N_HALF {
+                    return Err(InvalidTxReason::InvalidAuthorizationSignature);
+                }
+
+                let auth_address = eip7702::SignedAuthorization::new(
+                    auth.chain_id.0,
+                    auth.address.0,
+                    auth.nonce.0.as_u64(),
+                    auth.r.0,
+                    auth.s.0,
+                    auth.v.0.as_u32() > 0,
+                )
+                .recover_address();
+                let auth_address = auth_address.unwrap_or_else(|_| {
+                    is_valid = false;
+                    H160::zero()
+                });
+
+                authorization_list.push(Authorization {
+                    authority: auth_address,
+                    address: auth.address.0,
+                    nonce: auth.nonce.0.as_u64(),
+                    is_valid,
+                });
+            }
+        } else if !test_tx.authorization_list.is_empty() {
+            return Err(InvalidTxReason::AuthorizationListNotSupported);
+        }
+        Ok(authorization_list)
     }
 
     fn intrinsic_gas(tx: &Transaction, config: &aurora_evm::Config) -> Option<u64> {
@@ -485,10 +517,13 @@
             .map(|(a, s)| (a.0, s.iter().map(|h| h.0).collect()))
             .collect();
 
+        // EIP-7702
+        let authorization_list_len = tx.authorization_list.len();
+
         let cost = if is_contract_creation {
             gasometer::create_transaction_cost(data, &access_list)
         } else {
-            gasometer::call_transaction_cost(data, &access_list)
+            gasometer::call_transaction_cost(data, &access_list, authorization_list_len)
         };
 
         let mut g = Gasometer::new(u64::MAX, config);
@@ -512,307 +547,87 @@
         BlobVersionedHashesNotSupported,
         MaxFeePerBlobGasNotSupported,
         GasPriseEip1559,
-    }
-=======
-	use crate::state::TxType;
-	use crate::utils::eip7702;
-	use ethjson::hash::Address;
-	use ethjson::maybe::MaybeEmpty;
-	use ethjson::spec::ForkSpec;
-	use ethjson::test_helpers::state::{MultiTransaction, PostStateResult};
-	use ethjson::transaction::Transaction;
-	use ethjson::uint::Uint;
-	use evm::backend::MemoryVicinity;
-	use evm::executor::stack::Authorization;
-	use evm::gasometer::{self, Gasometer};
-	use primitive_types::{H160, H256, U256};
-
-	// TODO: it will be refactored as old solution inefficient, also will be removed clippy-allow flag
-	#[allow(clippy::too_many_arguments)]
-	pub fn validate(
-		tx: &Transaction,
-		block_gas_limit: U256,
-		caller_balance: U256,
-		config: &evm::Config,
-		test_tx: &MultiTransaction,
-		vicinity: &MemoryVicinity,
-		blob_gas_price: Option<u128>,
-		data_fee: Option<U256>,
-		spec: &ForkSpec,
-		tx_state: &PostStateResult,
-	) -> Result<Vec<Authorization>, InvalidTxReason> {
-		let mut authorization_list: Vec<Authorization> = vec![];
-		match intrinsic_gas(tx, config) {
-			None => return Err(InvalidTxReason::IntrinsicGas),
-			Some(required_gas) => {
-				if tx.gas_limit < Uint(U256::from(required_gas)) {
-					return Err(InvalidTxReason::IntrinsicGas);
-				}
-			}
-		}
-
-		if block_gas_limit < tx.gas_limit.0 {
-			return Err(InvalidTxReason::GasLimitReached);
-		}
-
-		let required_funds = tx
-			.gas_limit
-			.0
-			.checked_mul(vicinity.gas_price)
-			.ok_or(InvalidTxReason::OutOfFund)?
-			.checked_add(tx.value.0)
-			.ok_or(InvalidTxReason::OutOfFund)?;
-
-		let required_funds = if let Some(data_fee) = data_fee {
-			required_funds
-				.checked_add(data_fee)
-				.ok_or(InvalidTxReason::OutOfFund)?
-		} else {
-			required_funds
-		};
-		if caller_balance < required_funds {
-			return Err(InvalidTxReason::OutOfFund);
-		}
-
-		// CANCUN tx validation
-		// Presence of max_fee_per_blob_gas means that this is blob transaction.
-		if *spec >= ForkSpec::Cancun {
-			if let Some(max) = test_tx.max_fee_per_blob_gas {
-				// ensure that the user was willing to at least pay the current blob gasprice
-				if U256::from(blob_gas_price.expect("expect blob_gas_price")) > max.0 {
-					return Err(InvalidTxReason::BlobGasPriceGreaterThanMax);
-				}
-
-				// there must be at least one blob
-				if test_tx.blob_versioned_hashes.is_empty() {
-					return Err(InvalidTxReason::EmptyBlobs);
-				}
-
-				// The field `to` deviates slightly from the semantics with the exception
-				// that it MUST NOT be nil and therefore must always represent
-				// a 20-byte address. This means that blob transactions cannot
-				// have the form of a create transaction.
-				let to_address: Option<Address> = test_tx.to.clone().into();
-				if to_address.is_none() {
-					return Err(InvalidTxReason::BlobCreateTransaction);
-				}
-
-				// all versioned blob hashes must start with VERSIONED_HASH_VERSION_KZG
-				for blob in test_tx.blob_versioned_hashes.iter() {
-					let blob_hash = H256(blob.to_big_endian());
-					if blob_hash[0] != super::eip_4844::VERSIONED_HASH_VERSION_KZG {
-						return Err(InvalidTxReason::BlobVersionNotSupported);
-					}
-				}
-
-				// ensure the total blob gas spent is at most equal to the limit
-				// assert blob_gas_used <= MAX_BLOB_GAS_PER_BLOCK
-				if test_tx.blob_versioned_hashes.len()
-					> super::eip_4844::MAX_BLOB_NUMBER_PER_BLOCK as usize
-				{
-					return Err(InvalidTxReason::TooManyBlobs);
-				}
-			}
-		} else {
-			if !test_tx.blob_versioned_hashes.is_empty() {
-				return Err(InvalidTxReason::BlobVersionedHashesNotSupported);
-			}
-			if test_tx.max_fee_per_blob_gas.is_some() {
-				return Err(InvalidTxReason::MaxFeePerBlobGasNotSupported);
-			}
-		}
-
-		if *spec >= ForkSpec::Prague {
-			// EIP-7702 - if transaction type is EOAAccountCode then
-			// `authorization_list` must be present
-			if TxType::from_txbytes(&tx_state.txbytes) == TxType::EOAAccountCode
-				&& test_tx.authorization_list.is_empty()
-			{
-				return Err(InvalidTxReason::AuthorizationListNotExist);
-			}
-
-			// The field `to` deviates slightly from the semantics with the exception
-			// that it MUST NOT be nil and therefore must always represent
-			// a 20-byte address. This means that blob transactions cannot
-			// have the form of a create transaction.
-			let to_address: Option<Address> = test_tx.to.clone().into();
-			if to_address.is_none() {
-				return Err(InvalidTxReason::CreateTransaction);
-			}
-
-			// Check EIP-7702 Spec validation steps: 1 and 2
-			// Other validation step inside EVM transact logic.
-			for auth in test_tx.authorization_list.iter() {
-				// 1. Verify the chain id is either 0 or the chain’s current ID.
-				let mut is_valid =
-					auth.chain_id.0 == U256::from(0) || auth.chain_id.0 == vicinity.chain_id;
-				// 2. `authority = ecrecover(keccak(MAGIC || rlp([chain_id, address, nonce])), y_parity, r, s]`
-
-				// Validate the signature, as in tests it is possible to have invalid signatures values.
-				let v = auth.v.0 .0;
-				if !(v[0] < u64::from(u8::MAX) && v[1..4].iter().all(|&elem| elem == 0)) {
-					return Err(InvalidTxReason::InvalidAuthorizationSignature);
-				}
-				// Value `v` shouldn't be greater then 1
-				if v[0] > 1 {
-					return Err(InvalidTxReason::InvalidAuthorizationSignature);
-				}
-				// EIP-2 validation
-				if auth.s.0 > eip7702::SECP256K1N_HALF {
-					return Err(InvalidTxReason::InvalidAuthorizationSignature);
-				}
-
-				let auth_address = eip7702::SignedAuthorization::new(
-					auth.chain_id.0,
-					auth.address.0,
-					auth.nonce.0.as_u64(),
-					auth.r.0,
-					auth.s.0,
-					auth.v.0.as_u32() > 0,
-				)
-				.recover_address();
-				let auth_address = auth_address.unwrap_or_else(|_| {
-					is_valid = false;
-					H160::zero()
-				});
-
-				authorization_list.push(Authorization {
-					authority: auth_address,
-					address: auth.address.0,
-					nonce: auth.nonce.0.as_u64(),
-					is_valid,
-				});
-			}
-		} else if !test_tx.authorization_list.is_empty() {
-			return Err(InvalidTxReason::AuthorizationListNotSupported);
-		}
-		Ok(authorization_list)
-	}
-
-	fn intrinsic_gas(tx: &Transaction, config: &evm::Config) -> Option<u64> {
-		let is_contract_creation = match tx.to {
-			MaybeEmpty::None => true,
-			MaybeEmpty::Some(_) => false,
-		};
-		let data = &tx.data;
-		let access_list: Vec<(H160, Vec<H256>)> = tx
-			.access_list
-			.iter()
-			.map(|(a, s)| (a.0, s.iter().map(|h| h.0).collect()))
-			.collect();
-
-		// EIP-7702
-		let authorization_list_len = tx.authorization_list.len();
-
-		let cost = if is_contract_creation {
-			gasometer::create_transaction_cost(data, &access_list)
-		} else {
-			gasometer::call_transaction_cost(data, &access_list, authorization_list_len)
-		};
-
-		let mut g = Gasometer::new(u64::MAX, config);
-		g.record_transaction(cost).ok()?;
-
-		Some(g.total_used_gas())
-	}
-
-	#[derive(Debug)]
-	pub enum InvalidTxReason {
-		IntrinsicGas,
-		OutOfFund,
-		GasLimitReached,
-		PriorityFeeTooLarge,
-		GasPriceLessThenBlockBaseFee,
-		BlobCreateTransaction,
-		BlobVersionNotSupported,
-		TooManyBlobs,
-		EmptyBlobs,
-		BlobGasPriceGreaterThanMax,
-		BlobVersionedHashesNotSupported,
-		MaxFeePerBlobGasNotSupported,
-		GasPriseEip1559,
-		AuthorizationListNotExist,
-		AuthorizationListNotSupported,
-		InvalidAuthorizationSignature,
-		CreateTransaction,
-	}
+        AuthorizationListNotExist,
+        AuthorizationListNotSupported,
+        InvalidAuthorizationSignature,
+        CreateTransaction,
+    }
 }
 
 fn ecrecover(hash: H256, signature: &[u8]) -> Result<H160, ExitError> {
-	let hash = libsecp256k1::Message::parse_slice(hash.as_bytes())
-		.map_err(|e| ExitError::Other(Cow::from(e.to_string())))?;
-	let v = signature[64];
-	let signature = libsecp256k1::Signature::parse_standard_slice(&signature[0..64])
-		.map_err(|e| ExitError::Other(Cow::from(e.to_string())))?;
-	let bit = match v {
-		0..=26 => v,
-		_ => v - 27,
-	};
-
-	if let Ok(recovery_id) = libsecp256k1::RecoveryId::parse(bit) {
-		if let Ok(public_key) = libsecp256k1::recover(&hash, &signature, &recovery_id) {
-			// recover returns a 65-byte key, but addresses come from the raw 64-byte key
-			let r = sha3::Keccak256::digest(&public_key.serialize()[1..]);
-			return Ok(H160::from_slice(&r[12..]));
-		}
-	}
-
-	Err(ExitError::Other(Cow::from("ECRecoverErr unknown error")))
+    let hash = libsecp256k1::Message::parse_slice(hash.as_bytes())
+        .map_err(|e| ExitError::Other(Cow::from(e.to_string())))?;
+    let v = signature[64];
+    let signature = libsecp256k1::Signature::parse_standard_slice(&signature[0..64])
+        .map_err(|e| ExitError::Other(Cow::from(e.to_string())))?;
+    let bit = match v {
+        0..=26 => v,
+        _ => v - 27,
+    };
+
+    if let Ok(recovery_id) = libsecp256k1::RecoveryId::parse(bit) {
+        if let Ok(public_key) = libsecp256k1::recover(&hash, &signature, &recovery_id) {
+            // recover returns a 65-byte key, but addresses come from the raw 64-byte key
+            let r = sha3::Keccak256::digest(&public_key.serialize()[1..]);
+            return Ok(H160::from_slice(&r[12..]));
+        }
+    }
+
+    Err(ExitError::Other(Cow::from("ECRecoverErr unknown error")))
 }
 
 /// v, r, s signature values to array
 fn vrs_to_arr(v: bool, r: U256, s: U256) -> [u8; 65] {
-	let mut result = [0u8; 65]; // (r, s, v), typed (uint256, uint256, uint8)
-	result[..32].copy_from_slice(&r.to_big_endian());
-	result[32..64].copy_from_slice(&s.to_big_endian());
-	result[64] = u8::from(v);
-	result
+    let mut result = [0u8; 65]; // (r, s, v), typed (uint256, uint256, uint8)
+    result[..32].copy_from_slice(&r.to_big_endian());
+    result[32..64].copy_from_slice(&s.to_big_endian());
+    result[64] = u8::from(v);
+    result
 }
 
 #[cfg(test)]
 mod tests {
-	use super::*;
-	use hex_literal::hex;
-	use primitive_types::H160;
-
-	#[test]
-	fn test_ecrecover_success() {
-		let hash = H256::from_slice(&hex!(
-			"47173285a8d7341e5e972fc677286384f802f8ef42a5ec5f03bbfa254cb01fad"
-		));
-		let signature = hex!("650acf9d3f5f0a2c799776a1254355d5f4061762a237396a99a0e0e3fc2bcd6729514a0dacb2e623ac4abd157cb18163ff942280db4d5caad66ddf941ba12e031b");
-		let expected_address = H160::from_slice(&hex!("c08b5542d177ac6686946920409741463a15dddb"));
-
-		let result = ecrecover(hash, &signature).expect("ecrecover should succeed");
-		assert_eq!(result, expected_address);
-	}
-
-	#[test]
-	fn test_ecrecover_invalid_signature() {
-		let hash = H256::from_slice(&hex!(
-			"47173285a8d7341e5e972fc677286384f802f8ef42a5ec5f03bbfa254cb01fad"
-		));
-		let signature = hex!("00650acf9d3f5f0a2c799776a1254355d5f4061762a237396a99a0e0e3fc2bcd6729514a0dacb2e623ac4abd157cb18163ff942280db4d5caad66ddf941ba12e031c");
-
-		let result = ecrecover(hash, &signature);
-		assert_eq!(
-			result,
-			Err(ExitError::Other(Cow::from("ECRecoverErr unknown error")))
-		);
-	}
-
-	#[test]
-	fn test_ecrecover_invalid_recovery_id() {
-		let hash = H256::from_slice(&hex!(
-			"47173285a8d7341e5e972fc677286384f802f8ef42a5ec5f03bbfa254cb01fad"
-		));
-		let signature = hex!("650acf9d3f5f0a2c799776a1254355d5f4061762a237396a99a0e0e3fc2bcd6729514a0dacb2e623ac4abd157cb18163ff942280db4d5caad66ddf941ba12e0327");
-
-		let result = ecrecover(hash, &signature);
-		assert_eq!(
-			result,
-			Err(ExitError::Other(Cow::from("ECRecoverErr unknown error")))
-		);
-	}
->>>>>>> e4ee2734
+    use super::*;
+    use hex_literal::hex;
+    use primitive_types::H160;
+
+    #[test]
+    fn test_ecrecover_success() {
+        let hash = H256::from_slice(&hex!(
+            "47173285a8d7341e5e972fc677286384f802f8ef42a5ec5f03bbfa254cb01fad"
+        ));
+        let signature = hex!("650acf9d3f5f0a2c799776a1254355d5f4061762a237396a99a0e0e3fc2bcd6729514a0dacb2e623ac4abd157cb18163ff942280db4d5caad66ddf941ba12e031b");
+        let expected_address = H160::from_slice(&hex!("c08b5542d177ac6686946920409741463a15dddb"));
+
+        let result = ecrecover(hash, &signature).expect("ecrecover should succeed");
+        assert_eq!(result, expected_address);
+    }
+
+    #[test]
+    fn test_ecrecover_invalid_signature() {
+        let hash = H256::from_slice(&hex!(
+            "47173285a8d7341e5e972fc677286384f802f8ef42a5ec5f03bbfa254cb01fad"
+        ));
+        let signature = hex!("00650acf9d3f5f0a2c799776a1254355d5f4061762a237396a99a0e0e3fc2bcd6729514a0dacb2e623ac4abd157cb18163ff942280db4d5caad66ddf941ba12e031c");
+
+        let result = ecrecover(hash, &signature);
+        assert_eq!(
+            result,
+            Err(ExitError::Other(Cow::from("ECRecoverErr unknown error")))
+        );
+    }
+
+    #[test]
+    fn test_ecrecover_invalid_recovery_id() {
+        let hash = H256::from_slice(&hex!(
+            "47173285a8d7341e5e972fc677286384f802f8ef42a5ec5f03bbfa254cb01fad"
+        ));
+        let signature = hex!("650acf9d3f5f0a2c799776a1254355d5f4061762a237396a99a0e0e3fc2bcd6729514a0dacb2e623ac4abd157cb18163ff942280db4d5caad66ddf941ba12e0327");
+
+        let result = ecrecover(hash, &signature);
+        assert_eq!(
+            result,
+            Err(ExitError::Other(Cow::from("ECRecoverErr unknown error")))
+        );
+    }
 }