--- conflicted
+++ resolved
@@ -222,7 +222,6 @@
     file_name: &Path,
     tests_result: &mut TestExecutionResult,
 ) {
-<<<<<<< HEAD
     if should_skip(file_name) {
         if verbose_output.verbose {
             println!("Skipping test case {:?}", file_name);
@@ -236,28 +235,9 @@
         );
     }
     let file = File::open(file_name).expect("Open file failed");
-
     let reader = BufReader::new(file);
     let test_suite = serde_json::from_reader::<_, HashMap<String, statetests::Test>>(reader)
         .expect("Parse test cases failed");
-=======
-	if should_skip(file_name) {
-		if verbose_output.verbose {
-			println!("Skipping test case {:?}", file_name);
-		}
-		return;
-	}
-	if verbose_output.verbose {
-		println!(
-			"RUN for: {}",
-			short_test_file_name(file_name.to_str().unwrap())
-		);
-	}
-	let file = File::open(file_name).expect("Open file failed");
-	let reader = BufReader::new(file);
-	let test_suite = serde_json::from_reader::<_, HashMap<String, statetests::Test>>(reader)
-		.expect("Parse test cases failed");
->>>>>>> e4ee2734
 
     for (name, test) in test_suite {
         let test_res = statetests::test(verbose_output.clone(), &name, test, spec.clone());
