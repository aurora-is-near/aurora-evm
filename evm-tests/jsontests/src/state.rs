use crate::utils::eip_4844;
use crate::utils::transaction::InvalidTxReason;
use aurora_evm::backend::{ApplyBackend, MemoryAccount, MemoryBackend, MemoryVicinity};
use aurora_evm::executor::stack::{
    MemoryStackState, PrecompileFailure, PrecompileFn, PrecompileOutput, StackExecutor,
    StackSubstateMetadata,
};
use aurora_evm::utils::U64_MAX;
use aurora_evm::{Config, Context, ExitError, ExitReason, ExitSucceed};
use ethjson::hash::Address;
use ethjson::spec::builtin::{AltBn128ConstOperations, AltBn128Pairing, PricingAt};
use ethjson::spec::{ForkSpec, Pricing};
use ethjson::test_helpers::state::PostStateResult;
use ethjson::uint::Uint;
<<<<<<< HEAD
use lazy_static::lazy_static;
=======
use evm::backend::{ApplyBackend, MemoryAccount, MemoryBackend, MemoryVicinity};
use evm::executor::stack::{
	Authorization, MemoryStackState, PrecompileFailure, PrecompileFn, PrecompileOutput,
	StackExecutor, StackSubstateMetadata,
};
use evm::utils::U64_MAX;
use evm::{Config, Context, ExitError, ExitReason, ExitSucceed};
>>>>>>> e4ee2734
use libsecp256k1::SecretKey;
use primitive_types::{H160, H256, U256};
use serde::Deserialize;
use sha3::{Digest, Keccak256};
use std::collections::BTreeMap;
use std::str::FromStr;
use std::sync::LazyLock;

#[derive(Default, Debug, Clone)]
pub struct VerboseOutput {
    pub verbose: bool,
    pub verbose_failed: bool,
    pub very_verbose: bool,
    pub print_state: bool,
}

#[derive(Clone, Debug)]
pub struct FailedTestDetails {
    pub name: String,
    pub spec: ForkSpec,
    pub index: usize,
    pub expected_hash: H256,
    pub actual_hash: H256,
    pub state: BTreeMap<H160, MemoryAccount>,
}

#[derive(Clone, Debug)]
pub struct TestExecutionResult {
    pub total: u64,
    pub failed: u64,
    pub failed_tests: Vec<FailedTestDetails>,
}

impl TestExecutionResult {
    #[allow(clippy::new_without_default)]
    pub const fn new() -> Self {
        Self {
            total: 0,
            failed: 0,
            failed_tests: Vec::new(),
        }
    }

    pub fn merge(&mut self, src: Self) {
        self.failed_tests.extend(src.failed_tests);
        self.total += src.total;
        self.failed += src.failed;
    }
}

#[derive(Deserialize, Debug)]
pub struct Test(ethjson::test_helpers::state::State);

impl Test {
    pub fn unwrap_to_pre_state(&self) -> BTreeMap<H160, MemoryAccount> {
        crate::utils::unwrap_to_state(&self.0.pre_state)
    }

    pub fn unwrap_caller(&self) -> H160 {
        let hash: H256 = self.0.transaction.secret.unwrap().into();
        let mut secret_key = [0; 32];
        secret_key.copy_from_slice(hash.as_bytes());
        let secret = SecretKey::parse(&secret_key);
        let public = libsecp256k1::PublicKey::from_secret_key(&secret.unwrap());
        let mut res = [0u8; 64];
        res.copy_from_slice(&public.serialize()[1..65]);

        H160::from(H256::from_slice(Keccak256::digest(res).as_slice()))
    }

    pub fn unwrap_to_vicinity(
        &self,
        spec: &ForkSpec,
        blob_gas_price: Option<u128>,
    ) -> Result<MemoryVicinity, InvalidTxReason> {
        let block_base_fee_per_gas = self.0.env.block_base_fee_per_gas.0;
        let tx = &self.0.transaction;
        // Validation for EIP-1559 that was introduced in London hard fork
        let gas_price = if *spec >= ForkSpec::London {
            tx.gas_price.or(tx.max_fee_per_gas).unwrap_or_default().0
        } else {
            if tx.max_fee_per_gas.is_some() {
                return Err(InvalidTxReason::GasPriseEip1559);
            }
            tx.gas_price.expect("expect gas price").0
        };

        // EIP-1559: priority fee must be lower than gas_price
        if let Some(max_priority_fee_per_gas) = tx.max_priority_fee_per_gas {
            if max_priority_fee_per_gas.0 > gas_price {
                return Err(InvalidTxReason::PriorityFeeTooLarge);
            }
        }
        let effective_gas_price = self.0.transaction.max_priority_fee_per_gas.map_or(
            gas_price,
            |max_priority_fee_per_gas| {
                gas_price.min(max_priority_fee_per_gas.0 + block_base_fee_per_gas)
            },
        );

        // gas price cannot be lower than base fee
        if gas_price < block_base_fee_per_gas {
            return Err(InvalidTxReason::GasPriceLessThenBlockBaseFee);
        }

        let block_randomness = if spec.is_eth2() {
            self.0.env.random.map(|r| {
                // Convert between U256 and H256. U256 is in little-endian but since H256 is just
                // a string-like byte array, it's big endian (MSB is the first element of the array).
                //
                // Byte order here is important because this opcode has the same value as DIFFICULTY
                // (0x44), and so for older forks of Ethereum, the threshold value of 2^64 is used to
                // distinguish between the two: if it's below, the value corresponds to the DIFFICULTY
                // opcode, otherwise to the PREVRANDAO opcode.
                crate::utils::u256_to_h256(r.0)
            })
        } else {
            None
        };
        let blob_hashes = tx.blob_versioned_hashes.clone();

        Ok(MemoryVicinity {
            gas_price,
            effective_gas_price,
            origin: self.unwrap_caller(),
            block_hashes: Vec::new(),
            block_number: self.0.env.number.into(),
            block_coinbase: self.0.env.author.into(),
            block_timestamp: self.0.env.timestamp.into(),
            block_difficulty: self.0.env.difficulty.into(),
            block_gas_limit: self.0.env.gas_limit.into(),
            chain_id: U256::one(),
            block_base_fee_per_gas,
            block_randomness,
            blob_gas_price,
            blob_hashes,
        })
    }
}

<<<<<<< HEAD
lazy_static! {
    static ref ISTANBUL_BUILTINS: BTreeMap<H160, ethcore_builtin::Builtin> = istanbul_builtins();
}

lazy_static! {
    static ref BERLIN_BUILTINS: BTreeMap<H160, ethcore_builtin::Builtin> = berlin_builtins();
}

lazy_static! {
    static ref CANCUN_BUILTINS: BTreeMap<H160, ethcore_builtin::Builtin> = cancun_builtins();
}
=======
type LazyPrecompiles = LazyLock<BTreeMap<H160, ethcore_builtin::Builtin>>;
static ISTANBUL_BUILTINS: LazyPrecompiles = LazyLock::new(istanbul_builtins);
static BERLIN_BUILTINS: LazyPrecompiles = LazyLock::new(berlin_builtins);
static CANCUN_BUILTINS: LazyPrecompiles = LazyLock::new(cancun_builtins);
static PRAGUE_BUILTINS: LazyPrecompiles = LazyLock::new(prague_builtins);
>>>>>>> e4ee2734

macro_rules! precompile_entry {
    ($map:expr, $builtins:expr, $index:expr) => {
        let x: PrecompileFn =
            |input: &[u8], gas_limit: Option<u64>, _context: &Context, _is_static: bool| {
                let builtin = $builtins.get(&H160::from_low_u64_be($index)).unwrap();
                Self::exec_as_precompile(builtin, input, gas_limit)
            };
        $map.insert(H160::from_low_u64_be($index), x);
    };
}

pub struct JsonPrecompile;

impl JsonPrecompile {
<<<<<<< HEAD
    pub fn precompile(spec: &ForkSpec) -> Option<BTreeMap<H160, PrecompileFn>> {
        match spec {
            ForkSpec::Istanbul => {
                let mut map = BTreeMap::new();
                precompile_entry!(map, ISTANBUL_BUILTINS, 1);
                precompile_entry!(map, ISTANBUL_BUILTINS, 2);
                precompile_entry!(map, ISTANBUL_BUILTINS, 3);
                precompile_entry!(map, ISTANBUL_BUILTINS, 4);
                precompile_entry!(map, ISTANBUL_BUILTINS, 5);
                precompile_entry!(map, ISTANBUL_BUILTINS, 6);
                precompile_entry!(map, ISTANBUL_BUILTINS, 7);
                precompile_entry!(map, ISTANBUL_BUILTINS, 8);
                precompile_entry!(map, ISTANBUL_BUILTINS, 9);
                Some(map)
            }
            ForkSpec::Berlin => {
                let mut map = BTreeMap::new();
                precompile_entry!(map, BERLIN_BUILTINS, 1);
                precompile_entry!(map, BERLIN_BUILTINS, 2);
                precompile_entry!(map, BERLIN_BUILTINS, 3);
                precompile_entry!(map, BERLIN_BUILTINS, 4);
                precompile_entry!(map, BERLIN_BUILTINS, 5);
                precompile_entry!(map, BERLIN_BUILTINS, 6);
                precompile_entry!(map, BERLIN_BUILTINS, 7);
                precompile_entry!(map, BERLIN_BUILTINS, 8);
                precompile_entry!(map, BERLIN_BUILTINS, 9);
                Some(map)
            }
            // precompiles for London and Berlin are the same
            ForkSpec::London => Self::precompile(&ForkSpec::Berlin),
            // precompiles for Merge and Berlin are the same
            ForkSpec::Merge => Self::precompile(&ForkSpec::Berlin),
            // precompiles for Paris and Berlin are the same
            ForkSpec::Paris => Self::precompile(&ForkSpec::Berlin),
            // precompiles for Shanghai and Berlin are the same
            ForkSpec::Shanghai => Self::precompile(&ForkSpec::Berlin),
            ForkSpec::Cancun => {
                let mut map = BTreeMap::new();
                precompile_entry!(map, CANCUN_BUILTINS, 1);
                precompile_entry!(map, CANCUN_BUILTINS, 2);
                precompile_entry!(map, CANCUN_BUILTINS, 3);
                precompile_entry!(map, CANCUN_BUILTINS, 4);
                precompile_entry!(map, CANCUN_BUILTINS, 5);
                precompile_entry!(map, CANCUN_BUILTINS, 6);
                precompile_entry!(map, CANCUN_BUILTINS, 7);
                precompile_entry!(map, CANCUN_BUILTINS, 8);
                precompile_entry!(map, CANCUN_BUILTINS, 9);
                precompile_entry!(map, CANCUN_BUILTINS, 0xA);
                Some(map)
            }
            _ => None,
        }
    }
=======
	pub fn precompile(spec: &ForkSpec) -> Option<BTreeMap<H160, PrecompileFn>> {
		match spec {
			ForkSpec::Istanbul => {
				let mut map = BTreeMap::new();
				precompile_entry!(map, ISTANBUL_BUILTINS, 1);
				precompile_entry!(map, ISTANBUL_BUILTINS, 2);
				precompile_entry!(map, ISTANBUL_BUILTINS, 3);
				precompile_entry!(map, ISTANBUL_BUILTINS, 4);
				precompile_entry!(map, ISTANBUL_BUILTINS, 5);
				precompile_entry!(map, ISTANBUL_BUILTINS, 6);
				precompile_entry!(map, ISTANBUL_BUILTINS, 7);
				precompile_entry!(map, ISTANBUL_BUILTINS, 8);
				precompile_entry!(map, ISTANBUL_BUILTINS, 9);
				Some(map)
			}
			ForkSpec::Berlin => {
				let mut map = BTreeMap::new();
				precompile_entry!(map, BERLIN_BUILTINS, 1);
				precompile_entry!(map, BERLIN_BUILTINS, 2);
				precompile_entry!(map, BERLIN_BUILTINS, 3);
				precompile_entry!(map, BERLIN_BUILTINS, 4);
				precompile_entry!(map, BERLIN_BUILTINS, 5);
				precompile_entry!(map, BERLIN_BUILTINS, 6);
				precompile_entry!(map, BERLIN_BUILTINS, 7);
				precompile_entry!(map, BERLIN_BUILTINS, 8);
				precompile_entry!(map, BERLIN_BUILTINS, 9);
				Some(map)
			}
			// precompiles for London and Berlin are the same
			ForkSpec::London => Self::precompile(&ForkSpec::Berlin),
			// precompiles for Merge and Berlin are the same
			ForkSpec::Merge => Self::precompile(&ForkSpec::Berlin),
			// precompiles for Paris and Berlin are the same
			ForkSpec::Paris => Self::precompile(&ForkSpec::Berlin),
			// precompiles for Shanghai and Berlin are the same
			ForkSpec::Shanghai => Self::precompile(&ForkSpec::Berlin),
			ForkSpec::Cancun => {
				let mut map = BTreeMap::new();
				precompile_entry!(map, CANCUN_BUILTINS, 1);
				precompile_entry!(map, CANCUN_BUILTINS, 2);
				precompile_entry!(map, CANCUN_BUILTINS, 3);
				precompile_entry!(map, CANCUN_BUILTINS, 4);
				precompile_entry!(map, CANCUN_BUILTINS, 5);
				precompile_entry!(map, CANCUN_BUILTINS, 6);
				precompile_entry!(map, CANCUN_BUILTINS, 7);
				precompile_entry!(map, CANCUN_BUILTINS, 8);
				precompile_entry!(map, CANCUN_BUILTINS, 9);
				precompile_entry!(map, CANCUN_BUILTINS, 0xA);
				Some(map)
			}
			ForkSpec::Prague => {
				let mut map = BTreeMap::new();
				precompile_entry!(map, PRAGUE_BUILTINS, 1);
				precompile_entry!(map, PRAGUE_BUILTINS, 2);
				precompile_entry!(map, PRAGUE_BUILTINS, 3);
				precompile_entry!(map, PRAGUE_BUILTINS, 4);
				precompile_entry!(map, PRAGUE_BUILTINS, 5);
				precompile_entry!(map, PRAGUE_BUILTINS, 6);
				precompile_entry!(map, PRAGUE_BUILTINS, 7);
				precompile_entry!(map, PRAGUE_BUILTINS, 8);
				precompile_entry!(map, PRAGUE_BUILTINS, 9);
				precompile_entry!(map, PRAGUE_BUILTINS, 0x0A);
				precompile_entry!(map, PRAGUE_BUILTINS, 0x0B);
				precompile_entry!(map, PRAGUE_BUILTINS, 0x0C);
				precompile_entry!(map, PRAGUE_BUILTINS, 0x0D);
				precompile_entry!(map, PRAGUE_BUILTINS, 0x0E);
				precompile_entry!(map, PRAGUE_BUILTINS, 0x0F);
				precompile_entry!(map, PRAGUE_BUILTINS, 0x10);
				precompile_entry!(map, PRAGUE_BUILTINS, 0x11);
				precompile_entry!(map, PRAGUE_BUILTINS, 0x12);
				precompile_entry!(map, PRAGUE_BUILTINS, 0x13);
				Some(map)
			}
			_ => None,
		}
	}
>>>>>>> e4ee2734

    fn exec_as_precompile(
        builtin: &ethcore_builtin::Builtin,
        input: &[u8],
        gas_limit: Option<u64>,
    ) -> Result<(PrecompileOutput, u64), PrecompileFailure> {
        let cost = builtin.cost(input, 0);

        if let Some(target_gas) = gas_limit {
            if cost > U64_MAX || target_gas < cost.as_u64() {
                return Err(PrecompileFailure::Error {
                    exit_status: ExitError::OutOfGas,
                });
            }
        }

        let mut output = Vec::new();
        match builtin.execute(input, &mut parity_bytes::BytesRef::Flexible(&mut output)) {
            Ok(()) => Ok((
                PrecompileOutput {
                    exit_status: ExitSucceed::Stopped,
                    output,
                },
                cost.as_u64(),
            )),
            Err(e) => Err(PrecompileFailure::Error {
                exit_status: ExitError::Other(e.into()),
            }),
        }
    }
}

fn istanbul_builtins() -> BTreeMap<H160, ethcore_builtin::Builtin> {
    use ethjson::spec::builtin::{BuiltinCompat, Linear, Modexp, PricingCompat};

    let builtins: BTreeMap<Address, BuiltinCompat> = BTreeMap::from([
        (
            Address(H160::from_low_u64_be(1)),
            BuiltinCompat {
                name: "ecrecover".to_string(),
                pricing: PricingCompat::Single(Pricing::Linear(Linear {
                    base: 3000,
                    word: 0,
                })),
                activate_at: None,
            },
        ),
        (
            Address(H160::from_low_u64_be(2)),
            BuiltinCompat {
                name: "sha256".to_string(),
                pricing: PricingCompat::Single(Pricing::Linear(Linear { base: 60, word: 12 })),
                activate_at: None,
            },
        ),
        (
            Address(H160::from_low_u64_be(3)),
            BuiltinCompat {
                name: "ripemd160".to_string(),
                pricing: PricingCompat::Single(Pricing::Linear(Linear {
                    base: 600,
                    word: 120,
                })),
                activate_at: None,
            },
        ),
        (
            Address(H160::from_low_u64_be(4)),
            BuiltinCompat {
                name: "identity".to_string(),
                pricing: PricingCompat::Single(Pricing::Linear(Linear { base: 15, word: 3 })),
                activate_at: None,
            },
        ),
        (
            Address(H160::from_low_u64_be(5)),
            BuiltinCompat {
                name: "modexp".to_string(),
                pricing: PricingCompat::Single(Pricing::Modexp(Modexp {
                    divisor: 20,
                    is_eip_2565: false,
                })),
                activate_at: Some(Uint(U256::zero())),
            },
        ),
        (
            Address(H160::from_low_u64_be(6)),
            BuiltinCompat {
                name: "alt_bn128_add".to_string(),
                pricing: PricingCompat::Multi(BTreeMap::from([(
                    Uint(U256::zero()),
                    PricingAt {
                        info: Some("EIP 1108 transition".to_string()),
                        price: Pricing::AltBn128ConstOperations(AltBn128ConstOperations {
                            price: 150,
                        }),
                    },
                )])),
                activate_at: None,
            },
        ),
        (
            Address(H160::from_low_u64_be(7)),
            BuiltinCompat {
                name: "alt_bn128_mul".to_string(),
                pricing: PricingCompat::Multi(BTreeMap::from([(
                    Uint(U256::zero()),
                    PricingAt {
                        info: Some("EIP 1108 transition".to_string()),
                        price: Pricing::AltBn128ConstOperations(AltBn128ConstOperations {
                            price: 6000,
                        }),
                    },
                )])),
                activate_at: None,
            },
        ),
        (
            Address(H160::from_low_u64_be(8)),
            BuiltinCompat {
                name: "alt_bn128_pairing".to_string(),
                pricing: PricingCompat::Multi(BTreeMap::from([(
                    Uint(U256::zero()),
                    PricingAt {
                        info: Some("EIP 1108 transition".to_string()),
                        price: Pricing::AltBn128Pairing(AltBn128Pairing {
                            base: 45000,
                            pair: 34000,
                        }),
                    },
                )])),
                activate_at: None,
            },
        ),
        (
            Address(H160::from_low_u64_be(9)),
            BuiltinCompat {
                name: "blake2_f".to_string(),
                pricing: PricingCompat::Single(Pricing::Blake2F { gas_per_round: 1 }),
                activate_at: Some(Uint(U256::zero())),
            },
        ),
    ]);
    builtins
        .into_iter()
        .map(|(address, builtin)| {
            (
                address.into(),
                ethjson::spec::Builtin::from(builtin).try_into().unwrap(),
            )
        })
        .collect()
}

fn berlin_builtins() -> BTreeMap<H160, ethcore_builtin::Builtin> {
    use ethjson::spec::builtin::{BuiltinCompat, Linear, Modexp, PricingCompat};

    let builtins: BTreeMap<Address, BuiltinCompat> = BTreeMap::from([
        (
            Address(H160::from_low_u64_be(1)),
            BuiltinCompat {
                name: "ecrecover".to_string(),
                pricing: PricingCompat::Single(Pricing::Linear(Linear {
                    base: 3000,
                    word: 0,
                })),
                activate_at: None,
            },
        ),
        (
            Address(H160::from_low_u64_be(2)),
            BuiltinCompat {
                name: "sha256".to_string(),
                pricing: PricingCompat::Single(Pricing::Linear(Linear { base: 60, word: 12 })),
                activate_at: None,
            },
        ),
        (
            Address(H160::from_low_u64_be(3)),
            BuiltinCompat {
                name: "ripemd160".to_string(),
                pricing: PricingCompat::Single(Pricing::Linear(Linear {
                    base: 600,
                    word: 120,
                })),
                activate_at: None,
            },
        ),
        (
            Address(H160::from_low_u64_be(4)),
            BuiltinCompat {
                name: "identity".to_string(),
                pricing: PricingCompat::Single(Pricing::Linear(Linear { base: 15, word: 3 })),
                activate_at: None,
            },
        ),
        (
            Address(H160::from_low_u64_be(5)),
            BuiltinCompat {
                name: "modexp".to_string(),
                pricing: PricingCompat::Single(Pricing::Modexp(Modexp {
                    divisor: 3,
                    is_eip_2565: true,
                })),
                activate_at: Some(Uint(U256::zero())),
            },
        ),
        (
            Address(H160::from_low_u64_be(6)),
            BuiltinCompat {
                name: "alt_bn128_add".to_string(),
                pricing: PricingCompat::Multi(BTreeMap::from([(
                    Uint(U256::zero()),
                    PricingAt {
                        info: Some("EIP 1108 transition".to_string()),
                        price: Pricing::AltBn128ConstOperations(AltBn128ConstOperations {
                            price: 150,
                        }),
                    },
                )])),
                activate_at: None,
            },
        ),
        (
            Address(H160::from_low_u64_be(7)),
            BuiltinCompat {
                name: "alt_bn128_mul".to_string(),
                pricing: PricingCompat::Multi(BTreeMap::from([(
                    Uint(U256::zero()),
                    PricingAt {
                        info: Some("EIP 1108 transition".to_string()),
                        price: Pricing::AltBn128ConstOperations(AltBn128ConstOperations {
                            price: 6000,
                        }),
                    },
                )])),
                activate_at: None,
            },
        ),
        (
            Address(H160::from_low_u64_be(8)),
            BuiltinCompat {
                name: "alt_bn128_pairing".to_string(),
                pricing: PricingCompat::Multi(BTreeMap::from([(
                    Uint(U256::zero()),
                    PricingAt {
                        info: Some("EIP 1108 transition".to_string()),
                        price: Pricing::AltBn128Pairing(AltBn128Pairing {
                            base: 45000,
                            pair: 34000,
                        }),
                    },
                )])),
                activate_at: None,
            },
        ),
        (
            Address(H160::from_low_u64_be(9)),
            BuiltinCompat {
                name: "blake2_f".to_string(),
                pricing: PricingCompat::Single(Pricing::Blake2F { gas_per_round: 1 }),
                activate_at: Some(Uint(U256::zero())),
            },
        ),
    ]);
    builtins
        .into_iter()
        .map(|(address, builtin)| {
            (
                address.into(),
                ethjson::spec::Builtin::from(builtin).try_into().unwrap(),
            )
        })
        .collect()
}

fn cancun_builtins() -> BTreeMap<H160, ethcore_builtin::Builtin> {
<<<<<<< HEAD
    use ethjson::spec::builtin::{BuiltinCompat, Linear, Modexp, PricingCompat};

    let builtins: BTreeMap<Address, BuiltinCompat> = BTreeMap::from([
        (
            Address(H160::from_low_u64_be(1)),
            BuiltinCompat {
                name: "ecrecover".to_string(),
                pricing: PricingCompat::Single(Pricing::Linear(Linear {
                    base: 3000,
                    word: 0,
                })),
                activate_at: None,
            },
        ),
        (
            Address(H160::from_low_u64_be(2)),
            BuiltinCompat {
                name: "sha256".to_string(),
                pricing: PricingCompat::Single(Pricing::Linear(Linear { base: 60, word: 12 })),
                activate_at: None,
            },
        ),
        (
            Address(H160::from_low_u64_be(3)),
            BuiltinCompat {
                name: "ripemd160".to_string(),
                pricing: PricingCompat::Single(Pricing::Linear(Linear {
                    base: 600,
                    word: 120,
                })),
                activate_at: None,
            },
        ),
        (
            Address(H160::from_low_u64_be(4)),
            BuiltinCompat {
                name: "identity".to_string(),
                pricing: PricingCompat::Single(Pricing::Linear(Linear { base: 15, word: 3 })),
                activate_at: None,
            },
        ),
        (
            Address(H160::from_low_u64_be(5)),
            BuiltinCompat {
                name: "modexp".to_string(),
                pricing: PricingCompat::Single(Pricing::Modexp(Modexp {
                    divisor: 3,
                    is_eip_2565: true,
                })),
                activate_at: Some(Uint(U256::zero())),
            },
        ),
        (
            Address(H160::from_low_u64_be(6)),
            BuiltinCompat {
                name: "alt_bn128_add".to_string(),
                pricing: PricingCompat::Multi(BTreeMap::from([(
                    Uint(U256::zero()),
                    PricingAt {
                        info: Some("EIP 1108 transition".to_string()),
                        price: Pricing::AltBn128ConstOperations(AltBn128ConstOperations {
                            price: 150,
                        }),
                    },
                )])),
                activate_at: None,
            },
        ),
        (
            Address(H160::from_low_u64_be(7)),
            BuiltinCompat {
                name: "alt_bn128_mul".to_string(),
                pricing: PricingCompat::Multi(BTreeMap::from([(
                    Uint(U256::zero()),
                    PricingAt {
                        info: Some("EIP 1108 transition".to_string()),
                        price: Pricing::AltBn128ConstOperations(AltBn128ConstOperations {
                            price: 6000,
                        }),
                    },
                )])),
                activate_at: None,
            },
        ),
        (
            Address(H160::from_low_u64_be(8)),
            BuiltinCompat {
                name: "alt_bn128_pairing".to_string(),
                pricing: PricingCompat::Multi(BTreeMap::from([(
                    Uint(U256::zero()),
                    PricingAt {
                        info: Some("EIP 1108 transition".to_string()),
                        price: Pricing::AltBn128Pairing(AltBn128Pairing {
                            base: 45000,
                            pair: 34000,
                        }),
                    },
                )])),
                activate_at: None,
            },
        ),
        (
            Address(H160::from_low_u64_be(9)),
            BuiltinCompat {
                name: "blake2_f".to_string(),
                pricing: PricingCompat::Single(Pricing::Blake2F { gas_per_round: 1 }),
                activate_at: Some(Uint(U256::zero())),
            },
        ),
        (
            Address(H160::from_low_u64_be(0xA)),
            BuiltinCompat {
                name: "kzg".to_string(),
                pricing: PricingCompat::Single(Pricing::Linear(Linear {
                    base: 50_000,
                    word: 0,
                })),
                activate_at: None,
            },
        ),
    ]);
    builtins
        .into_iter()
        .map(|(address, builtin)| {
            (
                address.into(),
                ethjson::spec::Builtin::from(builtin).try_into().unwrap(),
            )
        })
        .collect()
=======
	use ethjson::spec::builtin::{BuiltinCompat, Linear, PricingCompat};

	let mut builtins = berlin_builtins();
	builtins.insert(
		Address(H160::from_low_u64_be(0xA)).into(),
		ethjson::spec::Builtin::from(BuiltinCompat {
			name: "kzg".to_string(),
			pricing: PricingCompat::Single(Pricing::Linear(Linear {
				base: 50_000,
				word: 0,
			})),
			activate_at: None,
		})
		.try_into()
		.unwrap(),
	);
	builtins
}

fn prague_builtins() -> BTreeMap<H160, ethcore_builtin::Builtin> {
	use ethjson::spec::builtin::{BuiltinCompat, Linear, PricingCompat};

	let mut builtins = berlin_builtins();
	builtins.insert(
		Address(H160::from_low_u64_be(0xB)).into(),
		ethjson::spec::Builtin::from(BuiltinCompat {
			name: "bls12_381_g1_add".to_string(),
			pricing: PricingCompat::Single(Pricing::Linear(Linear {
				base: 50_000,
				word: 0,
			})),
			activate_at: None,
		})
		.try_into()
		.unwrap(),
	);
	builtins.insert(
		Address(H160::from_low_u64_be(0xC)).into(),
		ethjson::spec::Builtin::from(BuiltinCompat {
			name: "bls12_381_g1_mul".to_string(),
			pricing: PricingCompat::Single(Pricing::Linear(Linear {
				base: 50_000,
				word: 0,
			})),
			activate_at: None,
		})
		.try_into()
		.unwrap(),
	);
	builtins.insert(
		Address(H160::from_low_u64_be(0xD)).into(),
		ethjson::spec::Builtin::from(BuiltinCompat {
			name: "bls12_381_g1_multiexp".to_string(),
			pricing: PricingCompat::Single(Pricing::Linear(Linear {
				base: 50_000,
				word: 0,
			})),
			activate_at: None,
		})
		.try_into()
		.unwrap(),
	);
	builtins.insert(
		Address(H160::from_low_u64_be(0xE)).into(),
		ethjson::spec::Builtin::from(BuiltinCompat {
			name: "bls12_381_g2_add".to_string(),
			pricing: PricingCompat::Single(Pricing::Linear(Linear {
				base: 50_000,
				word: 0,
			})),
			activate_at: None,
		})
		.try_into()
		.unwrap(),
	);
	builtins.insert(
		Address(H160::from_low_u64_be(0xF)).into(),
		ethjson::spec::Builtin::from(BuiltinCompat {
			name: "bls12_381_g2_mul".to_string(),
			pricing: PricingCompat::Single(Pricing::Linear(Linear {
				base: 50_000,
				word: 0,
			})),
			activate_at: None,
		})
		.try_into()
		.unwrap(),
	);
	builtins.insert(
		Address(H160::from_low_u64_be(0x10)).into(),
		ethjson::spec::Builtin::from(BuiltinCompat {
			name: "bls12_381_g2_multiexp".to_string(),
			pricing: PricingCompat::Single(Pricing::Linear(Linear {
				base: 50_000,
				word: 0,
			})),
			activate_at: None,
		})
		.try_into()
		.unwrap(),
	);
	builtins.insert(
		Address(H160::from_low_u64_be(0x11)).into(),
		ethjson::spec::Builtin::from(BuiltinCompat {
			name: "bls12_381_pairing".to_string(),
			pricing: PricingCompat::Single(Pricing::Linear(Linear {
				base: 50_000,
				word: 0,
			})),
			activate_at: None,
		})
		.try_into()
		.unwrap(),
	);
	builtins.insert(
		Address(H160::from_low_u64_be(0x12)).into(),
		ethjson::spec::Builtin::from(BuiltinCompat {
			name: "bls12_381_fp_to_g1".to_string(),
			pricing: PricingCompat::Single(Pricing::Linear(Linear {
				base: 50_000,
				word: 0,
			})),
			activate_at: None,
		})
		.try_into()
		.unwrap(),
	);
	builtins.insert(
		Address(H160::from_low_u64_be(0x13)).into(),
		ethjson::spec::Builtin::from(BuiltinCompat {
			name: "bls12_381_fp2_to_g2".to_string(),
			pricing: PricingCompat::Single(Pricing::Linear(Linear {
				base: 50_000,
				word: 0,
			})),
			activate_at: None,
		})
		.try_into()
		.unwrap(),
	);

	builtins
>>>>>>> e4ee2734
}

pub fn test(
    verbose_output: VerboseOutput,
    name: &str,
    test: Test,
    specific_spec: Option<ForkSpec>,
) -> TestExecutionResult {
    use std::thread;

    const STACK_SIZE: usize = 16 * 1024 * 1024;

    let name = name.to_string();
    // Spawn thread with explicit stack size
    let child = thread::Builder::new()
        .stack_size(STACK_SIZE)
        .spawn(move || test_run(&verbose_output, &name, test, specific_spec))
        .unwrap();

    // Wait for thread to join
    child.join().unwrap()
}

/// Validate EIP-3607 - empty create caller
fn assert_empty_create_caller(expect_exception: &Option<String>, name: &str) {
    let exception = expect_exception
        .as_deref()
        .expect("expected evm-json-test exception");
    let check_exception =
        exception == "SenderNotEOA" || exception == "TransactionException.SENDER_NOT_EOA";
    assert!(
        check_exception,
        "expected EmptyCaller exception for test: {name}: {expect_exception:?}"
    );
}

/// Check call expected exception
fn assert_call_exit_exception(expect_exception: &Option<String>) {
    assert!(
        expect_exception.is_none(),
        "unexpected call exception: {expect_exception:?}"
    );
}

/// Check Exit Reason of EVM execution
fn check_create_exit_reason(
    reason: &ExitReason,
    expect_exception: &Option<String>,
    name: &str,
) -> bool {
<<<<<<< HEAD
    match reason {
        ExitReason::Error(err) => {
            if let Some(exception) = expect_exception.as_deref() {
                match err {
                    ExitError::CreateContractLimit => {
                        let check_result = exception == "TR_InitCodeLimitExceeded"
                            || exception == "TransactionException.INITCODE_SIZE_EXCEEDED";
                        assert!(
                            check_result,
                            "unexpected exception {exception:?} for CreateContractLimit error for test: {name}"
                        );
                        return true;
                    }
                    ExitError::MaxNonce => {
                        let check_result = exception == "TR_NonceHasMaxValue"
                            || exception == "TransactionException.NONCE_IS_MAX";
                        assert!(
                            check_result,
                            "unexpected exception {exception:?} for MaxNonce error for test: {name}"
                        );
                        return true;
                    }
                    _ => {
                        panic!("unexpected error: {err:?} for exception: {exception}")
                    }
                }
            } else {
                return false;
            }
        }
        ExitReason::Fatal(err) => {
            panic!("Unexpected error: {err:?}")
        }
        _ => {
            assert!(
                expect_exception.is_none(),
                "Unexpected json-test error: {expect_exception:?}"
            );
        }
    }
    false
=======
	match reason {
		ExitReason::Error(err) => {
			if let Some(exception) = expect_exception.as_deref() {
				match err {
					ExitError::CreateContractLimit => {
						let check_result = exception == "TR_InitCodeLimitExceeded"
							|| exception == "TransactionException.INITCODE_SIZE_EXCEEDED";
						assert!(
							check_result,
							"unexpected exception {exception:?} for CreateContractLimit error for test: {name}"
						);
						return true;
					}
					ExitError::MaxNonce => {
						let check_result = exception == "TR_NonceHasMaxValue"
							|| exception == "TransactionException.NONCE_IS_MAX";
						assert!(check_result,
								"unexpected exception {exception:?} for MaxNonce error for test: {name}"
						);
						return true;
					}
					ExitError::OutOfGas => {
						let check_result =
							exception == "TransactionException.INTRINSIC_GAS_TOO_LOW";
						assert!(check_result,
								"unexpected exception {exception:?} for OutOfGas error for test: {name}"
						);
						return true;
					}
					_ => {
						panic!("unexpected error: {err:?} for exception: {exception}")
					}
				}
			} else {
				return false;
			}
		}
		ExitReason::Fatal(err) => {
			panic!("Unexpected error: {err:?}")
		}
		_ => {
			assert!(
				expect_exception.is_none(),
				"Unexpected json-test error: {expect_exception:?}"
			);
		}
	}
	false
>>>>>>> e4ee2734
}

/// Assert vicinity validation to ensure that test os expected validation error
#[allow(clippy::cognitive_complexity)]
fn assert_vicinity_validation(
    reason: &InvalidTxReason,
    states: &[PostStateResult],
    spec: &ForkSpec,
    name: &str,
) {
<<<<<<< HEAD
    match *spec {
        ForkSpec::Istanbul | ForkSpec::Berlin => match reason {
            InvalidTxReason::GasPriseEip1559 => {
                for (i, state) in states.iter().enumerate() {
                    let expected = state.expect_exception.as_deref().unwrap_or_else(|| {
                        panic!("expected error message for test: [{spec:?}] {name}:{i}")
                    });
                    let is_checked =
                        expected == "TR_TypeNotSupported" || expected == "TR_TypeNotSupportedBlob";
                    assert!(
                        is_checked,
                        "unexpected error message {expected:?} for: [{spec:?}] {name}:{i}",
                    );
                }
            }
            _ => panic!("Unexpected validation reason: {reason:?} [{name}]"),
        },
        ForkSpec::London => match reason {
            InvalidTxReason::PriorityFeeTooLarge => {
                for (i, state) in states.iter().enumerate() {
                    let expected = state.expect_exception.as_deref().unwrap_or_else(|| {
                        panic!("expected error message for test: {reason:?} [{spec:?}] {name}:{i}")
                    });
                    let is_checked = expected == "tipTooHigh" || expected == "TR_TipGtFeeCap";
                    assert!(
                        is_checked,
                        "unexpected error message {expected:?} for: {reason:?} [{spec:?}] {name}:{i}",
                    );
                }
            }
            InvalidTxReason::GasPriceLessThenBlockBaseFee => {
                for (i, state) in states.iter().enumerate() {
                    let expected = state.expect_exception.as_deref().unwrap_or_else(|| {
                        panic!("expected error message for test: {reason:?} [{spec:?}] {name}:{i}")
                    });
                    let is_checked =
                        expected == "lowFeeCap" || expected == "TR_FeeCapLessThanBlocks";
                    assert!(
                        is_checked,
                        "unexpected error message {expected:?} for: {reason:?} [{spec:?}] {name}:{i}",
                    );
                }
            }
            _ => panic!("Unexpected validation reason: {reason:?} [{spec:?}] {name}"),
        },
        ForkSpec::Paris => match reason {
            InvalidTxReason::PriorityFeeTooLarge => {
                for (i, state) in states.iter().enumerate() {
                    let expected = state.expect_exception.as_deref().unwrap_or_else(|| {
                        panic!("expected error message for test: {reason:?} [{spec:?}] {name}:{i}")
                    });
                    let is_checked = expected == "TR_TipGtFeeCap";
                    assert!(
                        is_checked,
                        "unexpected error message {expected:?} for: {reason:?} [{spec:?}] {name}:{i}",
                    );
                }
            }
            InvalidTxReason::GasPriceLessThenBlockBaseFee => {
                for (i, state) in states.iter().enumerate() {
                    let expected = state.expect_exception.as_deref().unwrap_or_else(|| {
                        panic!("expected error message for test: {reason:?} [{spec:?}] {name}:{i}")
                    });
                    let is_checked = expected == "TR_FeeCapLessThanBlocks";
                    assert!(
                        is_checked,
                        "unexpected error message {expected:?} for: {reason:?} [{spec:?}] {name}:{i}",
                    );
                }
            }
            _ => panic!("Unexpected validation reason: {reason:?} [{spec:?}] {name}"),
        },
        ForkSpec::Shanghai => match reason {
            InvalidTxReason::PriorityFeeTooLarge => {
                for (i, state) in states.iter().enumerate() {
                    let expected = state.expect_exception.as_deref().unwrap_or_else(|| {
                        panic!("expected error message for test: {reason:?} [{spec:?}] {name}:{i}")
                    });
                    let is_checked = expected == "TR_TipGtFeeCap";
                    assert!(
                        is_checked,
                        "unexpected error message {expected:?} for: {reason:?} [{spec:?}] {name}:{i}",
                    );
                }
            }
            InvalidTxReason::GasPriceLessThenBlockBaseFee => {
                for (i, state) in states.iter().enumerate() {
                    let expected = state.expect_exception.as_deref().unwrap_or_else(|| {
                        panic!("expected error message for test: {reason:?} [{spec:?}] {name}:{i}",)
                    });
                    let is_checked = expected == "TR_FeeCapLessThanBlocks";
                    assert!(
                        is_checked,
                        "unexpected error message {expected:?} for: {reason:?} [{spec:?}] {name}:{i}",
                    );
                }
            }
            _ => panic!("Unexpected validation reason: {reason:?} [{spec:?}] {name}"),
        },
        ForkSpec::Cancun => match reason {
            InvalidTxReason::PriorityFeeTooLarge => {
                for (i, state) in states.iter().enumerate() {
                    let expected = state.expect_exception.as_deref().unwrap_or_else(|| {
                        panic!("expected error message for test: {reason:?} [{spec:?}] {name}:{i}")
                    });

                    let is_checked = expected == "TR_TipGtFeeCap"
                        || expected == "TransactionException.PRIORITY_GREATER_THAN_MAX_FEE_PER_GAS";
                    assert!(
                        is_checked,
                        "unexpected error message {expected:?} for: {reason:?} [{spec:?}] {name}:{i}",
                    );
                }
            }
            InvalidTxReason::GasPriceLessThenBlockBaseFee => {
                for (i, state) in states.iter().enumerate() {
                    let expected = state.expect_exception.as_deref().unwrap_or_else(|| {
                        panic!("expected error message for test: {reason:?} [{spec:?}] {name}:{i}")
                    });
                    let is_checked = expected == "TR_FeeCapLessThanBlocks"
                        || expected == "TransactionException.INSUFFICIENT_MAX_FEE_PER_GAS";
                    assert!(
                        is_checked,
                        "unexpected error message {expected:?} for: {reason:?} [{spec:?}] {name}:{i}",
                    );
                }
            }
            _ => panic!("Unexpected validation reason: {reason:?} [{spec:?}] {name}"),
        },
        _ => panic!("Unexpected validation reason: {reason:?} [{spec:?}] {name}"),
    }
=======
	match *spec {
		ForkSpec::Istanbul | ForkSpec::Berlin => match reason {
			InvalidTxReason::GasPriseEip1559 => {
				for (i, state) in states.iter().enumerate() {
					let expected = state
						.expect_exception
						.as_deref()
						.expect("expected error message for test: [{spec}] {name}:{i}");
					let is_checked =
						expected == "TR_TypeNotSupported" || expected == "TR_TypeNotSupportedBlob";
					assert!(
						is_checked,
						"unexpected error message {expected:?} for: [{spec:?}] {name}:{i}",
					);
				}
			}
			_ => panic!("Unexpected validation reason: {reason:?} [{name}]"),
		},
		ForkSpec::London => {
			match reason {
				InvalidTxReason::PriorityFeeTooLarge => {
					for (i, state) in states.iter().enumerate() {
						let expected = state.expect_exception.as_deref().expect(
							"expected error message for test: {reason:?} [{spec}] {name}:{i}",
						);
						let is_checked = expected == "tipTooHigh" || expected == "TR_TipGtFeeCap";
						assert!(
							is_checked,
							"unexpected error message {expected:?} for: {reason:?} [{spec:?}] {name}:{i}",
						);
					}
				}
				InvalidTxReason::GasPriceLessThenBlockBaseFee => {
					for (i, state) in states.iter().enumerate() {
						let expected = state.expect_exception.as_deref().expect(
							"expected error message for test: {reason:?} [{spec}] {name}:{i}",
						);
						let is_checked =
							expected == "lowFeeCap" || expected == "TR_FeeCapLessThanBlocks";
						assert!(
							is_checked,
							"unexpected error message {expected:?} for: {reason:?} [{spec:?}] {name}:{i}",
						);
					}
				}
				_ => panic!("Unexpected validation reason: {reason:?} [{spec:?}] {name}"),
			}
		}
		ForkSpec::Paris => {
			match reason {
				InvalidTxReason::PriorityFeeTooLarge => {
					for (i, state) in states.iter().enumerate() {
						let expected = state.expect_exception.as_deref().expect(
							"expected error message for test: {reason:?} [{spec}] {name}:{i}",
						);
						let is_checked = expected == "TR_TipGtFeeCap";
						assert!(
							is_checked,
							"unexpected error message {expected:?} for: {reason:?} [{spec:?}] {name}:{i}",
						);
					}
				}
				InvalidTxReason::GasPriceLessThenBlockBaseFee => {
					for (i, state) in states.iter().enumerate() {
						let expected = state.expect_exception.as_deref().expect(
							"expected error message for test: {reason:?} [{spec}] {name}:{i}",
						);
						let is_checked = expected == "TR_FeeCapLessThanBlocks";
						assert!(
							is_checked,
							"unexpected error message {expected:?} for: {reason:?} [{spec:?}] {name}:{i}",
						);
					}
				}
				_ => panic!("Unexpected validation reason: {reason:?} [{spec:?}] {name}"),
			}
		}
		ForkSpec::Shanghai => {
			match reason {
				InvalidTxReason::PriorityFeeTooLarge => {
					for (i, state) in states.iter().enumerate() {
						let expected = state.expect_exception.as_deref().expect(
							"expected error message for test: {reason:?} [{spec}] {name}:{i}",
						);
						let is_checked = expected == "TR_TipGtFeeCap";
						assert!(
							is_checked,
							"unexpected error message {expected:?} for: {reason:?} [{spec:?}] {name}:{i}",
						);
					}
				}
				InvalidTxReason::GasPriceLessThenBlockBaseFee => {
					for (i, state) in states.iter().enumerate() {
						let expected = state.expect_exception.as_deref().expect(
							"expected error message for test: {reason:?} [{spec}] {name}:{i}",
						);
						let is_checked = expected == "TR_FeeCapLessThanBlocks";
						assert!(
							is_checked,
							"unexpected error message {expected:?} for: {reason:?} [{spec:?}] {name}:{i}",
						);
					}
				}
				_ => panic!("Unexpected validation reason: {reason:?} [{spec:?}] {name}"),
			}
		}
		ForkSpec::Cancun => match reason {
			InvalidTxReason::PriorityFeeTooLarge => {
				for (i, state) in states.iter().enumerate() {
					let expected = state
						.expect_exception
						.as_deref()
						.expect("expected error message for test: {reason:?} [{spec}] {name}:{i}");
					let is_checked = expected == "TR_TipGtFeeCap"
						|| expected == "TransactionException.PRIORITY_GREATER_THAN_MAX_FEE_PER_GAS";
					assert!(
							is_checked,
							"unexpected error message {expected:?} for: {reason:?} [{spec:?}] {name}:{i}",
						);
				}
			}
			InvalidTxReason::GasPriceLessThenBlockBaseFee => {
				for (i, state) in states.iter().enumerate() {
					let expected = state
						.expect_exception
						.as_deref()
						.expect("expected error message for test: {reason:?} [{spec}] {name}:{i}");
					let is_checked = expected == "TR_FeeCapLessThanBlocks"
						|| expected == "TransactionException.INSUFFICIENT_MAX_FEE_PER_GAS";
					assert!(
							is_checked,
							"unexpected error message {expected:?} for: {reason:?} [{spec:?}] {name}:{i}",
						);
				}
			}
			_ => panic!("Unexpected validation reason: {reason:?} [{spec:?}] {name}"),
		},
		ForkSpec::Prague => match reason {
			InvalidTxReason::GasPriceLessThenBlockBaseFee => {
				for (i, state) in states.iter().enumerate() {
					let expected = state
						.expect_exception
						.as_deref()
						.expect("expected error message for test: {reason:?} [{spec}] {name}:{i}");
					let is_checked = expected == "TR_FeeCapLessThanBlocks"
						|| expected == "TransactionException.INSUFFICIENT_MAX_FEE_PER_GAS";
					assert!(
						is_checked,
						"unexpected error message {expected:?} for: {reason:?} [{spec:?}] {name}:{i}",
					);
				}
			}
			_ => panic!("Unexpected validation reason: {reason:?} [{spec:?}] {name}"),
		},
		_ => panic!("Unexpected validation reason: {reason:?} [{spec:?}] {name}"),
	}
>>>>>>> e4ee2734
}

/// Check Exit Reason of EVM execution
fn check_validate_exit_reason(
    reason: &InvalidTxReason,
    expect_exception: &Option<String>,
    name: &str,
    spec: &ForkSpec,
) -> bool {
    expect_exception.as_deref().map_or_else(
		|| {
			panic!("unexpected validation error reason: {reason:?}");
		},
		|exception| {
			match reason {
				InvalidTxReason::OutOfFund => {
					let check_result = exception
						== "TransactionException.INSUFFICIENT_ACCOUNT_FUNDS"
						|| exception == "TR_NoFunds"
						|| exception == "TR_NoFundsX"
						|| exception == "TransactionException.INSUFFICIENT_MAX_FEE_PER_BLOB_GAS"
						|| exception=="TransactionException.INSUFFICIENT_ACCOUNT_FUNDS|TransactionException.GASLIMIT_PRICE_PRODUCT_OVERFLOW";
					assert!(
						check_result,
						"unexpected exception {exception:?} for OutOfFund for test: [{spec:?}] {name}"
					);
				}
				InvalidTxReason::GasLimitReached => {
					let check_result = exception == "TR_GasLimitReached"
						|| exception == "TransactionException.GAS_ALLOWANCE_EXCEEDED";
					assert!(
						check_result,
						"unexpected exception {exception:?} for GasLimitReached for test: [{spec:?}] {name}"
					);
				}
				InvalidTxReason::IntrinsicGas => {
					let check_result = exception == "TR_NoFundsOrGas"
						|| exception == "TR_IntrinsicGas"
						|| exception == "TransactionException.INTRINSIC_GAS_TOO_LOW"
						|| exception == "IntrinsicGas"
						|| exception == "TransactionException.INSUFFICIENT_ACCOUNT_FUNDS|TransactionException.INTRINSIC_GAS_TOO_LOW";
					assert!(
						check_result,
						"unexpected exception {exception:?} for IntrinsicGas for test: [{spec:?}] {name}"
					);
				}
				InvalidTxReason::BlobVersionNotSupported => {
					let check_result = exception
						== "TransactionException.TYPE_3_TX_INVALID_BLOB_VERSIONED_HASH"
						|| exception == "TR_BLOBVERSION_INVALID";
					assert!(
						check_result,
						"unexpected exception {exception:?} for BlobVersionNotSupported for test: [{spec:?}] {name}"
					);
				}
				InvalidTxReason::BlobCreateTransaction => {
					let check_result = exception == "TR_BLOBCREATE"
						|| exception == "TransactionException.TYPE_3_TX_CONTRACT_CREATION";
					assert!(
						check_result,
						"unexpected exception {exception:?} for BlobCreateTransaction for test: [{spec:?}] {name}"
					);
				}
				InvalidTxReason::BlobGasPriceGreaterThanMax => {
					let check_result =
						exception == "TransactionException.INSUFFICIENT_MAX_FEE_PER_BLOB_GAS";
					assert!(
						check_result,
						"unexpected exception {exception:?} for BlobGasPriceGreaterThanMax for test: [{spec:?}] {name}"
					);
				}
				InvalidTxReason::TooManyBlobs => {
					let check_result = exception == "TR_BLOBLIST_OVERSIZE"
						|| exception == "TransactionException.TYPE_3_TX_BLOB_COUNT_EXCEEDED";
					assert!(
						check_result,
						"unexpected exception {exception:?} for TooManyBlobs for test: [{spec:?}] {name}"
					);
				}
				InvalidTxReason::EmptyBlobs => {
					let check_result = exception == "TransactionException.TYPE_3_TX_ZERO_BLOBS"
						|| exception == "TR_EMPTYBLOB";
					assert!(
						check_result,
						"unexpected exception {exception:?} for EmptyBlobs for test: [{spec:?}] {name}"
					);
				}
				InvalidTxReason::MaxFeePerBlobGasNotSupported => {
					let check_result =
						exception == "TransactionException.TYPE_3_TX_PRE_FORK|TransactionException.TYPE_3_TX_ZERO_BLOBS";
					assert!(
						check_result,
						"unexpected exception {exception:?} for MaxFeePerBlobGasNotSupported for test: [{spec:?}] {name}"
					);
				}
				InvalidTxReason::BlobVersionedHashesNotSupported => {
					let check_result = exception == "TransactionException.TYPE_3_TX_PRE_FORK"
						|| exception == "TR_TypeNotSupportedBlob";
					assert!(
						check_result,
						"unexpected exception {exception:?} for BlobVersionedHashesNotSupported for test: [{spec:?}] {name}"
					);
				},
				InvalidTxReason::InvalidAuthorizationSignature => {
					let check_result = exception == "TransactionException.TYPE_4_INVALID_AUTHORITY_SIGNATURE";
					assert!(
						check_result,
						"unexpected exception {exception:?} for InvalidAuthorizationSignature for test: [{spec:?}] {name}"
					);
				 }
				InvalidTxReason::AuthorizationListNotExist => {
					 let check_result = exception == "TransactionException.TYPE_4_EMPTY_AUTHORIZATION_LIST";
					assert!(
						check_result,
						"unexpected exception {exception:?} for AuthorizationListNotExist for test: [{spec:?}] {name}"
					);
				}
				InvalidTxReason::CreateTransaction => {
					let check_result =  exception == "TransactionException.TYPE_4_TX_CONTRACT_CREATION";
					assert!(
						check_result,
						"unexpected exception {exception:?} for CreateTransaction for test: [{spec:?}] {name}"
					);
				}
				_ => {
					panic!(
						"unexpected exception {exception:?} for reason {reason:?} for test: [{spec:?}] {name}"
					);
				}
			}
			true
		},
	)
}

#[allow(clippy::cognitive_complexity)]
fn test_run(
    verbose_output: &VerboseOutput,
    name: &str,
    test: Test,
    specific_spec: Option<ForkSpec>,
) -> TestExecutionResult {
<<<<<<< HEAD
    let mut tests_result = TestExecutionResult::new();
    let test_tx = &test.0.transaction;
    for (spec, states) in &test.0.post_states {
        // Run tests for specific SPEC (Hard fork)
        if let Some(s) = specific_spec.as_ref() {
            if s != spec {
                continue;
            }
        }
        let (gasometer_config, delete_empty) = match spec {
            ForkSpec::Istanbul => (Config::istanbul(), true),
            ForkSpec::Berlin => (Config::berlin(), true),
            ForkSpec::London => (Config::london(), true),
            ForkSpec::Merge => (Config::merge(), true),
            ForkSpec::Paris => (Config::merge(), true),
            ForkSpec::Shanghai => (Config::shanghai(), true),
            ForkSpec::Cancun => (Config::cancun(), true),
            _ => {
                continue;
            }
        };
=======
	let mut tests_result = TestExecutionResult::new();
	let test_tx = &test.0.transaction;
	for (spec, states) in &test.0.post_states {
		// Run tests for specific SPEC (Hard fork)
		if let Some(s) = specific_spec.as_ref() {
			if s != spec {
				continue;
			}
		}

		let (gasometer_config, delete_empty) = match spec {
			ForkSpec::Istanbul => (Config::istanbul(), true),
			ForkSpec::Berlin => (Config::berlin(), true),
			ForkSpec::London => (Config::london(), true),
			ForkSpec::Merge => (Config::merge(), true),
			ForkSpec::Paris => (Config::merge(), true),
			ForkSpec::Shanghai => (Config::shanghai(), true),
			ForkSpec::Cancun => (Config::cancun(), true),
			ForkSpec::Prague => (Config::prague(), true),
			_ => {
				continue;
			}
		};
>>>>>>> e4ee2734

        // EIP-4844
        let blob_gas_price =
            if let Some(current_excess_blob_gas) = test.0.env.current_excess_blob_gas {
                Some(eip_4844::calc_blob_gas_price(
                    current_excess_blob_gas.0.as_u64(),
                ))
            } else if let (Some(parent_blob_gas_used), Some(parent_excess_blob_gas)) = (
                test.0.env.parent_blob_gas_used,
                test.0.env.parent_excess_blob_gas,
            ) {
                let excess_blob_gas = eip_4844::calc_excess_blob_gas(
                    parent_blob_gas_used.0.as_u64(),
                    parent_excess_blob_gas.0.as_u64(),
                );
                Some(eip_4844::calc_blob_gas_price(excess_blob_gas))
            } else {
                None
            };
        // EIP-4844
        let data_max_fee = if gasometer_config.has_shard_blob_transactions {
            let max_fee_per_blob_gas = test_tx.max_fee_per_blob_gas.unwrap_or_default().0;
            Some(eip_4844::calc_max_data_fee(
                max_fee_per_blob_gas,
                test_tx.blob_versioned_hashes.len(),
            ))
        } else {
            None
        };
        let data_fee = if gasometer_config.has_shard_blob_transactions {
            Some(eip_4844::calc_data_fee(
                blob_gas_price.expect("expect blob_gas_price"),
                test_tx.blob_versioned_hashes.len(),
            ))
        } else {
            None
        };

        let original_state = test.unwrap_to_pre_state();
        let vicinity = test.unwrap_to_vicinity(spec, blob_gas_price);
        if let Err(tx_err) = vicinity {
            tests_result.total += states.len() as u64;
            let h = states.first().unwrap().hash.0;
            // if vicinity could not be computed then the transaction was invalid so we simply
            // check the original state and move on
            let (is_valid_hash, actual_hash) = crate::utils::check_valid_hash(&h, &original_state);
            if !is_valid_hash {
                tests_result.failed_tests.push(FailedTestDetails {
                    expected_hash: h,
                    actual_hash,
                    index: 0,
                    name: String::from_str(name).unwrap(),
                    spec: spec.clone(),
                    state: original_state,
                });

<<<<<<< HEAD
                if verbose_output.verbose_failed {
                    println!(" [{spec:?}] {name}: {tx_err:?} ... validation failed\t<----");
                }
                tests_result.failed += 1;
                continue;
            }
            assert_vicinity_validation(&tx_err, states, spec, name);
            // As it's expected validation error - skip the test run
            continue;
        }
        let vicinity = vicinity.unwrap();
        let caller = test.unwrap_caller();
        let caller_balance = original_state
            .get(&caller)
            .map_or_else(U256::zero, |acc| acc.balance);
        // EIP-3607
        let caller_code = original_state
            .get(&caller)
            .map_or_else(Vec::new, |acc| acc.code.clone());
=======
				if verbose_output.verbose_failed {
					println!(" [{spec:?}] {name}: {tx_err:?} ... validation failed\t<----");
				}
				tests_result.failed += 1;
				continue;
			}
			assert_vicinity_validation(&tx_err, states, spec, name);
			// As it's expected validation error - skip the test run
			continue;
		}
		let vicinity = vicinity.unwrap();
		let caller = test.unwrap_caller();
		let caller_balance = original_state
			.get(&caller)
			.map_or_else(U256::zero, |acc| acc.balance);
		// EIP-3607
		let caller_code = original_state
			.get(&caller)
			.map_or_else(Vec::new, |acc| acc.code.clone());
		// EIP-7702 - check if it's delegated designation. If it's delegation designation then
		// even if `caller_code` is non-empty transaction should be executed.
		let is_delegated = original_state
			.get(&caller)
			.map_or(false, |c| Authorization::is_delegated(&c.code));
>>>>>>> e4ee2734

        for (i, state) in states.iter().enumerate() {
            let transaction = test_tx.select(&state.indexes);
            let mut backend = MemoryBackend::new(&vicinity, original_state.clone());
            tests_result.total += 1;
            // Test case may be expected to fail with an unsupported tx type if the current fork is
            // older than Berlin (see EIP-2718). However, this is not implemented in sputnik itself and rather
            // in the code hosting sputnik. https://github.com/rust-blockchain/evm/pull/40
            let expect_tx_type_not_supported = matches!(
                spec,
                ForkSpec::EIP150
                    | ForkSpec::EIP158
                    | ForkSpec::Frontier
                    | ForkSpec::Homestead
                    | ForkSpec::Byzantium
                    | ForkSpec::Constantinople
                    | ForkSpec::ConstantinopleFix
                    | ForkSpec::Istanbul
                    | ForkSpec::Berlin
            ) && TxType::from_txbytes(&state.txbytes)
                != TxType::Legacy
                && state.expect_exception.as_deref() == Some("TR_TypeNotSupported");
            if expect_tx_type_not_supported {
                continue;
            }

<<<<<<< HEAD
            let gas_limit: u64 = transaction.gas_limit.into();
            let data: Vec<u8> = transaction.data.clone().into();

            let valid_tx = crate::utils::transaction::validate(
                &transaction,
                test.0.env.gas_limit.0,
                caller_balance,
                &gasometer_config,
                test_tx,
                &vicinity,
                blob_gas_price,
                data_max_fee,
                spec,
            );
            if let Err(err) = &valid_tx {
                if check_validate_exit_reason(err, &state.expect_exception, name, spec) {
                    continue;
                }
            }
=======
			let gas_limit: u64 = transaction.gas_limit.into();
			let data: Vec<u8> = transaction.data.clone().into();
			let valid_tx = crate::utils::transaction::validate(
				&transaction,
				test.0.env.gas_limit.0,
				caller_balance,
				&gasometer_config,
				test_tx,
				&vicinity,
				blob_gas_price,
				data_max_fee,
				spec,
				state,
			);
			// Only execute valid transactions
			if let Err(err) = &valid_tx {
				if check_validate_exit_reason(err, &state.expect_exception, name, spec) {
					continue;
				}
			}
			let authorization_list = valid_tx.unwrap();
>>>>>>> e4ee2734

            // We do not check overflow after TX validation
            let total_fee = if let Some(data_fee) = data_fee {
                vicinity.effective_gas_price * gas_limit + data_fee
            } else {
                vicinity.effective_gas_price * gas_limit
            };

<<<<<<< HEAD
            // Only execute valid transactions
            if valid_tx.is_ok() {
                let metadata =
                    StackSubstateMetadata::new(transaction.gas_limit.into(), &gasometer_config);
                let executor_state = MemoryStackState::new(metadata, &backend);
                let precompile = JsonPrecompile::precompile(spec).unwrap();
                let mut executor = StackExecutor::new_with_precompiles(
                    executor_state,
                    &gasometer_config,
                    &precompile,
                );
                executor.state_mut().withdraw(caller, total_fee).unwrap();

                let access_list = transaction
                    .access_list
                    .into_iter()
                    .map(|(address, keys)| (address.0, keys.into_iter().map(|k| k.0).collect()))
                    .collect();

                // EIP-3607: Reject transactions from senders with deployed code
                if caller_code.is_empty() {
                    match transaction.to {
                        ethjson::maybe::MaybeEmpty::Some(to) => {
                            let value = transaction.value.into();

                            // Exit reason for Call do not analyzed as it mostly do not expect exceptions
                            let _reason = executor.transact_call(
                                caller,
                                to.into(),
                                value,
                                data,
                                gas_limit,
                                access_list,
                            );
                            assert_call_exit_exception(&state.expect_exception);
                        }
                        ethjson::maybe::MaybeEmpty::None => {
                            let code = data;
                            let value = transaction.value.into();

                            let reason = executor.transact_create(
                                caller,
                                value,
                                code,
                                gas_limit,
                                access_list,
                            );
                            if check_create_exit_reason(
                                &reason.0,
                                &state.expect_exception,
                                &format!("{spec:?}-{name}-{i}"),
                            ) {
                                continue;
                            }
                        }
                    }
                } else {
                    assert_empty_create_caller(&state.expect_exception, name);
                }

                if verbose_output.print_state {
                    println!(
                        "gas_limit: {gas_limit}\nused_gas: {:?}",
                        executor.used_gas()
                    );
                }

                let actual_fee = executor.fee(vicinity.effective_gas_price);
                // Forks after London burn miner rewards and thus have different gas fee
                // calculation (see EIP-1559)
                let miner_reward = if spec.is_eth2() {
                    let coinbase_gas_price = vicinity
                        .effective_gas_price
                        .saturating_sub(vicinity.block_base_fee_per_gas);
                    executor.fee(coinbase_gas_price)
                } else {
                    actual_fee
                };

                executor
                    .state_mut()
                    .deposit(vicinity.block_coinbase, miner_reward);

                let amount_to_return_for_caller = data_fee.map_or_else(
                    || total_fee - actual_fee,
                    |data_fee| total_fee - actual_fee - data_fee,
                );
                executor
                    .state_mut()
                    .deposit(caller, amount_to_return_for_caller);

                let (values, logs) = executor.into_state().deconstruct();

                backend.apply(values, logs, delete_empty);
                // It's special case for hard forks: London or before London
                // According to EIP-160 empty account should be removed. But in that particular test - original test state
                // contains account 0x03 (it's precompile), and when precompile 0x03 was called it exit with
                // OutOfGas result. And after exit of substate account not marked as touched, as exit reason
                // is not success. And it means, that it doesn't appear in Apply::Modify, then as untouched it
                // can't be removed by backend.apply event. In that particular case we should manage it manually.
                // NOTE: it's not realistic situation for real life flow.
                if *spec <= ForkSpec::London && delete_empty && name == "failed_tx_xcf416c53" {
                    let state = backend.state_mut();
                    state.retain(|addr, account| {
                        // Check is account empty for precompile 0x03
                        !(addr == &H160::from_low_u64_be(3)
                            && account.balance == U256::zero()
                            && account.nonce == U256::zero()
                            && account.code.is_empty())
                    });
                }
            } else {
                if let Some(e) = state.expect_exception.as_ref() {
                    panic!("unexpected exception: {e} for test {name}-{i}");
                }
                panic!("unexpected validation for test {name}-{i}")
            }
            let (is_valid_hash, actual_hash) =
                crate::utils::check_valid_hash(&state.hash.0, backend.state());
            if !is_valid_hash {
                let failed_res = FailedTestDetails {
                    expected_hash: state.hash.0,
                    actual_hash,
                    index: i,
                    name: String::from_str(name).unwrap(),
                    spec: spec.clone(),
                    state: backend.state().clone(),
                };
                tests_result.failed_tests.push(failed_res);
                tests_result.failed += 1;
=======
			let metadata =
				StackSubstateMetadata::new(transaction.gas_limit.into(), &gasometer_config);
			let executor_state = MemoryStackState::new(metadata, &backend);
			let precompile = JsonPrecompile::precompile(spec).unwrap();
			let mut executor =
				StackExecutor::new_with_precompiles(executor_state, &gasometer_config, &precompile);
			executor.state_mut().withdraw(caller, total_fee).unwrap();

			let access_list = transaction
				.access_list
				.into_iter()
				.map(|(address, keys)| (address.0, keys.into_iter().map(|k| k.0).collect()))
				.collect();

			// EIP-3607: Reject transactions from senders with deployed code
			// EIP-7702: Accept transaction even if caller has code.
			if caller_code.is_empty() || is_delegated {
				match transaction.to {
					ethjson::maybe::MaybeEmpty::Some(to) => {
						let value = transaction.value.into();

						// Exit reason for Call do not analyzed as it mostly do not expect exceptions
						let _reason = executor.transact_call(
							caller,
							to.into(),
							value,
							data,
							gas_limit,
							access_list,
							authorization_list,
						);
						assert_call_exit_exception(&state.expect_exception);
					}
					ethjson::maybe::MaybeEmpty::None => {
						let code = data;
						let value = transaction.value.into();

						let reason =
							executor.transact_create(caller, value, code, gas_limit, access_list);
						if check_create_exit_reason(
							&reason.0,
							&state.expect_exception,
							&format!("{spec:?}-{name}-{i}"),
						) {
							continue;
						}
					}
				}
			} else {
				// According to EIP7702 - https://eips.ethereum.org/EIPS/eip-7702#transaction-origination:
				// allow EOAs whose code is a valid delegation designation, i.e. `0xef0100 || address`,
				// to continue to originate transactions.
				#[allow(clippy::collapsible_if)]
				if !(*spec >= ForkSpec::Prague
					&& TxType::from_txbytes(&state.txbytes) == TxType::EOAAccountCode)
				{
					assert_empty_create_caller(&state.expect_exception, name);
				}
			}

			if verbose_output.print_state {
				println!(
					"gas_limit: {gas_limit}\nused_gas: {:?}",
					executor.used_gas()
				);
			}

			let actual_fee = executor.fee(vicinity.effective_gas_price);
			// Forks after London burn miner rewards and thus have different gas fee
			// calculation (see EIP-1559)
			let miner_reward = if spec.is_eth2() {
				let coinbase_gas_price = vicinity
					.effective_gas_price
					.saturating_sub(vicinity.block_base_fee_per_gas);
				executor.fee(coinbase_gas_price)
			} else {
				actual_fee
			};

			executor
				.state_mut()
				.deposit(vicinity.block_coinbase, miner_reward);

			let amount_to_return_for_caller = data_fee.map_or_else(
				|| total_fee - actual_fee,
				|data_fee| total_fee - actual_fee - data_fee,
			);
			executor
				.state_mut()
				.deposit(caller, amount_to_return_for_caller);

			let (values, logs) = executor.into_state().deconstruct();

			backend.apply(values, logs, delete_empty);
			// It's special case for hard forks: London or before London
			// According to EIP-160 empty account should be removed. But in that particular test - original test state
			// contains account 0x03 (it's precompile), and when precompile 0x03 was called it exit with
			// OutOfGas result. And after exit of substate account not marked as touched, as exit reason
			// is not success. And it mean, that it don't appeared in Apply::Modify, then as untouched it
			// can't be removed by backend.apply event. In that particular case we should manage it manually.
			// NOTE: it's not realistic situation for real life flow.
			if *spec <= ForkSpec::London && delete_empty && name == "failed_tx_xcf416c53" {
				let state = backend.state_mut();
				state.retain(|addr, account| {
					// Check is account empty for precompile 0x03
					!(addr == &H160::from_low_u64_be(3)
						&& account.balance == U256::zero()
						&& account.nonce == U256::zero()
						&& account.code.is_empty())
				});
			}

			let (is_valid_hash, actual_hash) =
				crate::utils::check_valid_hash(&state.hash.0, backend.state());
			if !is_valid_hash {
				let failed_res = FailedTestDetails {
					expected_hash: state.hash.0,
					actual_hash,
					index: i,
					name: String::from_str(name).unwrap(),
					spec: spec.clone(),
					state: backend.state().clone(),
				};
				tests_result.failed_tests.push(failed_res);
				tests_result.failed += 1;
>>>>>>> e4ee2734

                if verbose_output.verbose_failed {
                    println!(" [{spec:?}] {name}:{i} ... failed\t<----");
                }
                if verbose_output.print_state {
                    // Print detailed state data
                    println!(
                        "expected_hash:\t{:?}\nactual_hash:\t{actual_hash:?}",
                        state.hash.0,
                    );
                    for (addr, acc) in backend.state().clone() {
                        // Decode balance
                        let balance = acc.balance.to_string();

                        println!(
                            "{addr:?}: {{\n    balance: {balance}\n    code: {:?}\n    nonce: {}\n    storage: {:#?}\n}}",
                            hex::encode(acc.code),
                            acc.nonce,
                            acc.storage
                        );
                    }
                    if let Some(e) = state.expect_exception.as_ref() {
                        println!("-> expect_exception: {e}");
                    }
                }
            } else if verbose_output.very_verbose && !verbose_output.verbose_failed {
                println!(" [{spec:?}]  {name}:{i} ... passed");
            }
        }
    }
    tests_result
}

/// Denotes the type of transaction.
<<<<<<< HEAD
#[derive(Debug, PartialEq)]
enum TxType {
    /// All transactions before EIP-2718 are legacy.
    Legacy,
    /// https://eips.ethereum.org/EIPS/eip-2718
    AccessList,
    /// https://eips.ethereum.org/EIPS/eip-1559
    DynamicFee,
    /// https://eips.ethereum.org/EIPS/eip-4844
    ShardBlob,
}

impl TxType {
    /// Whether this is a legacy, access list, dynamic fee, etc transaction
    // Taken from geth's core/types/transaction.go/UnmarshalBinary, but we only detect the transaction
    // type rather than unmarshal the entire payload.
    const fn from_txbytes(txbytes: &[u8]) -> Self {
        match txbytes[0] {
            b if b > 0x7f => Self::Legacy,
            1 => Self::AccessList,
            2 => Self::DynamicFee,
            3 => Self::ShardBlob,
            _ => panic!(
                "Unknown tx type. \
=======
#[derive(Debug, PartialEq, Eq)]
pub enum TxType {
	/// All transactions before EIP-2718 are legacy.
	Legacy,
	/// https://eips.ethereum.org/EIPS/eip-2718
	AccessList,
	/// https://eips.ethereum.org/EIPS/eip-1559
	DynamicFee,
	/// https://eips.ethereum.org/EIPS/eip-4844
	ShardBlob,
	/// https://eips.ethereum.org/EIPS/eip-7702
	EOAAccountCode,
}

impl TxType {
	/// Whether this is a legacy, access list, dynamic fee, etc transaction
	// Taken from geth's core/types/transaction.go/UnmarshalBinary, but we only detect the transaction
	// type rather than unmarshal the entire payload.
	pub const fn from_txbytes(txbytes: &[u8]) -> Self {
		match txbytes[0] {
			b if b > 0x7f => Self::Legacy,
			1 => Self::AccessList,
			2 => Self::DynamicFee,
			3 => Self::ShardBlob,
			4 => Self::EOAAccountCode,
			_ => panic!(
				"Unknown tx type. \
>>>>>>> e4ee2734
You may need to update the TxType enum if Ethereum introduced new enveloped transaction types."
            ),
        }
    }
}<|MERGE_RESOLUTION|>--- conflicted
+++ resolved
@@ -2,8 +2,8 @@
 use crate::utils::transaction::InvalidTxReason;
 use aurora_evm::backend::{ApplyBackend, MemoryAccount, MemoryBackend, MemoryVicinity};
 use aurora_evm::executor::stack::{
-    MemoryStackState, PrecompileFailure, PrecompileFn, PrecompileOutput, StackExecutor,
-    StackSubstateMetadata,
+    Authorization, MemoryStackState, PrecompileFailure, PrecompileFn, PrecompileOutput,
+    StackExecutor, StackSubstateMetadata,
 };
 use aurora_evm::utils::U64_MAX;
 use aurora_evm::{Config, Context, ExitError, ExitReason, ExitSucceed};
@@ -12,17 +12,6 @@
 use ethjson::spec::{ForkSpec, Pricing};
 use ethjson::test_helpers::state::PostStateResult;
 use ethjson::uint::Uint;
-<<<<<<< HEAD
-use lazy_static::lazy_static;
-=======
-use evm::backend::{ApplyBackend, MemoryAccount, MemoryBackend, MemoryVicinity};
-use evm::executor::stack::{
-	Authorization, MemoryStackState, PrecompileFailure, PrecompileFn, PrecompileOutput,
-	StackExecutor, StackSubstateMetadata,
-};
-use evm::utils::U64_MAX;
-use evm::{Config, Context, ExitError, ExitReason, ExitSucceed};
->>>>>>> e4ee2734
 use libsecp256k1::SecretKey;
 use primitive_types::{H160, H256, U256};
 use serde::Deserialize;
@@ -163,25 +152,11 @@
     }
 }
 
-<<<<<<< HEAD
-lazy_static! {
-    static ref ISTANBUL_BUILTINS: BTreeMap<H160, ethcore_builtin::Builtin> = istanbul_builtins();
-}
-
-lazy_static! {
-    static ref BERLIN_BUILTINS: BTreeMap<H160, ethcore_builtin::Builtin> = berlin_builtins();
-}
-
-lazy_static! {
-    static ref CANCUN_BUILTINS: BTreeMap<H160, ethcore_builtin::Builtin> = cancun_builtins();
-}
-=======
 type LazyPrecompiles = LazyLock<BTreeMap<H160, ethcore_builtin::Builtin>>;
 static ISTANBUL_BUILTINS: LazyPrecompiles = LazyLock::new(istanbul_builtins);
 static BERLIN_BUILTINS: LazyPrecompiles = LazyLock::new(berlin_builtins);
 static CANCUN_BUILTINS: LazyPrecompiles = LazyLock::new(cancun_builtins);
 static PRAGUE_BUILTINS: LazyPrecompiles = LazyLock::new(prague_builtins);
->>>>>>> e4ee2734
 
 macro_rules! precompile_entry {
     ($map:expr, $builtins:expr, $index:expr) => {
@@ -197,7 +172,6 @@
 pub struct JsonPrecompile;
 
 impl JsonPrecompile {
-<<<<<<< HEAD
     pub fn precompile(spec: &ForkSpec) -> Option<BTreeMap<H160, PrecompileFn>> {
         match spec {
             ForkSpec::Istanbul => {
@@ -248,87 +222,32 @@
                 precompile_entry!(map, CANCUN_BUILTINS, 0xA);
                 Some(map)
             }
+            ForkSpec::Prague => {
+                let mut map = BTreeMap::new();
+                precompile_entry!(map, PRAGUE_BUILTINS, 1);
+                precompile_entry!(map, PRAGUE_BUILTINS, 2);
+                precompile_entry!(map, PRAGUE_BUILTINS, 3);
+                precompile_entry!(map, PRAGUE_BUILTINS, 4);
+                precompile_entry!(map, PRAGUE_BUILTINS, 5);
+                precompile_entry!(map, PRAGUE_BUILTINS, 6);
+                precompile_entry!(map, PRAGUE_BUILTINS, 7);
+                precompile_entry!(map, PRAGUE_BUILTINS, 8);
+                precompile_entry!(map, PRAGUE_BUILTINS, 9);
+                precompile_entry!(map, PRAGUE_BUILTINS, 0x0A);
+                precompile_entry!(map, PRAGUE_BUILTINS, 0x0B);
+                precompile_entry!(map, PRAGUE_BUILTINS, 0x0C);
+                precompile_entry!(map, PRAGUE_BUILTINS, 0x0D);
+                precompile_entry!(map, PRAGUE_BUILTINS, 0x0E);
+                precompile_entry!(map, PRAGUE_BUILTINS, 0x0F);
+                precompile_entry!(map, PRAGUE_BUILTINS, 0x10);
+                precompile_entry!(map, PRAGUE_BUILTINS, 0x11);
+                precompile_entry!(map, PRAGUE_BUILTINS, 0x12);
+                precompile_entry!(map, PRAGUE_BUILTINS, 0x13);
+                Some(map)
+            }
             _ => None,
         }
     }
-=======
-	pub fn precompile(spec: &ForkSpec) -> Option<BTreeMap<H160, PrecompileFn>> {
-		match spec {
-			ForkSpec::Istanbul => {
-				let mut map = BTreeMap::new();
-				precompile_entry!(map, ISTANBUL_BUILTINS, 1);
-				precompile_entry!(map, ISTANBUL_BUILTINS, 2);
-				precompile_entry!(map, ISTANBUL_BUILTINS, 3);
-				precompile_entry!(map, ISTANBUL_BUILTINS, 4);
-				precompile_entry!(map, ISTANBUL_BUILTINS, 5);
-				precompile_entry!(map, ISTANBUL_BUILTINS, 6);
-				precompile_entry!(map, ISTANBUL_BUILTINS, 7);
-				precompile_entry!(map, ISTANBUL_BUILTINS, 8);
-				precompile_entry!(map, ISTANBUL_BUILTINS, 9);
-				Some(map)
-			}
-			ForkSpec::Berlin => {
-				let mut map = BTreeMap::new();
-				precompile_entry!(map, BERLIN_BUILTINS, 1);
-				precompile_entry!(map, BERLIN_BUILTINS, 2);
-				precompile_entry!(map, BERLIN_BUILTINS, 3);
-				precompile_entry!(map, BERLIN_BUILTINS, 4);
-				precompile_entry!(map, BERLIN_BUILTINS, 5);
-				precompile_entry!(map, BERLIN_BUILTINS, 6);
-				precompile_entry!(map, BERLIN_BUILTINS, 7);
-				precompile_entry!(map, BERLIN_BUILTINS, 8);
-				precompile_entry!(map, BERLIN_BUILTINS, 9);
-				Some(map)
-			}
-			// precompiles for London and Berlin are the same
-			ForkSpec::London => Self::precompile(&ForkSpec::Berlin),
-			// precompiles for Merge and Berlin are the same
-			ForkSpec::Merge => Self::precompile(&ForkSpec::Berlin),
-			// precompiles for Paris and Berlin are the same
-			ForkSpec::Paris => Self::precompile(&ForkSpec::Berlin),
-			// precompiles for Shanghai and Berlin are the same
-			ForkSpec::Shanghai => Self::precompile(&ForkSpec::Berlin),
-			ForkSpec::Cancun => {
-				let mut map = BTreeMap::new();
-				precompile_entry!(map, CANCUN_BUILTINS, 1);
-				precompile_entry!(map, CANCUN_BUILTINS, 2);
-				precompile_entry!(map, CANCUN_BUILTINS, 3);
-				precompile_entry!(map, CANCUN_BUILTINS, 4);
-				precompile_entry!(map, CANCUN_BUILTINS, 5);
-				precompile_entry!(map, CANCUN_BUILTINS, 6);
-				precompile_entry!(map, CANCUN_BUILTINS, 7);
-				precompile_entry!(map, CANCUN_BUILTINS, 8);
-				precompile_entry!(map, CANCUN_BUILTINS, 9);
-				precompile_entry!(map, CANCUN_BUILTINS, 0xA);
-				Some(map)
-			}
-			ForkSpec::Prague => {
-				let mut map = BTreeMap::new();
-				precompile_entry!(map, PRAGUE_BUILTINS, 1);
-				precompile_entry!(map, PRAGUE_BUILTINS, 2);
-				precompile_entry!(map, PRAGUE_BUILTINS, 3);
-				precompile_entry!(map, PRAGUE_BUILTINS, 4);
-				precompile_entry!(map, PRAGUE_BUILTINS, 5);
-				precompile_entry!(map, PRAGUE_BUILTINS, 6);
-				precompile_entry!(map, PRAGUE_BUILTINS, 7);
-				precompile_entry!(map, PRAGUE_BUILTINS, 8);
-				precompile_entry!(map, PRAGUE_BUILTINS, 9);
-				precompile_entry!(map, PRAGUE_BUILTINS, 0x0A);
-				precompile_entry!(map, PRAGUE_BUILTINS, 0x0B);
-				precompile_entry!(map, PRAGUE_BUILTINS, 0x0C);
-				precompile_entry!(map, PRAGUE_BUILTINS, 0x0D);
-				precompile_entry!(map, PRAGUE_BUILTINS, 0x0E);
-				precompile_entry!(map, PRAGUE_BUILTINS, 0x0F);
-				precompile_entry!(map, PRAGUE_BUILTINS, 0x10);
-				precompile_entry!(map, PRAGUE_BUILTINS, 0x11);
-				precompile_entry!(map, PRAGUE_BUILTINS, 0x12);
-				precompile_entry!(map, PRAGUE_BUILTINS, 0x13);
-				Some(map)
-			}
-			_ => None,
-		}
-	}
->>>>>>> e4ee2734
 
     fn exec_as_precompile(
         builtin: &ethcore_builtin::Builtin,
@@ -606,281 +525,148 @@
 }
 
 fn cancun_builtins() -> BTreeMap<H160, ethcore_builtin::Builtin> {
-<<<<<<< HEAD
-    use ethjson::spec::builtin::{BuiltinCompat, Linear, Modexp, PricingCompat};
-
-    let builtins: BTreeMap<Address, BuiltinCompat> = BTreeMap::from([
-        (
-            Address(H160::from_low_u64_be(1)),
-            BuiltinCompat {
-                name: "ecrecover".to_string(),
-                pricing: PricingCompat::Single(Pricing::Linear(Linear {
-                    base: 3000,
-                    word: 0,
-                })),
-                activate_at: None,
-            },
-        ),
-        (
-            Address(H160::from_low_u64_be(2)),
-            BuiltinCompat {
-                name: "sha256".to_string(),
-                pricing: PricingCompat::Single(Pricing::Linear(Linear { base: 60, word: 12 })),
-                activate_at: None,
-            },
-        ),
-        (
-            Address(H160::from_low_u64_be(3)),
-            BuiltinCompat {
-                name: "ripemd160".to_string(),
-                pricing: PricingCompat::Single(Pricing::Linear(Linear {
-                    base: 600,
-                    word: 120,
-                })),
-                activate_at: None,
-            },
-        ),
-        (
-            Address(H160::from_low_u64_be(4)),
-            BuiltinCompat {
-                name: "identity".to_string(),
-                pricing: PricingCompat::Single(Pricing::Linear(Linear { base: 15, word: 3 })),
-                activate_at: None,
-            },
-        ),
-        (
-            Address(H160::from_low_u64_be(5)),
-            BuiltinCompat {
-                name: "modexp".to_string(),
-                pricing: PricingCompat::Single(Pricing::Modexp(Modexp {
-                    divisor: 3,
-                    is_eip_2565: true,
-                })),
-                activate_at: Some(Uint(U256::zero())),
-            },
-        ),
-        (
-            Address(H160::from_low_u64_be(6)),
-            BuiltinCompat {
-                name: "alt_bn128_add".to_string(),
-                pricing: PricingCompat::Multi(BTreeMap::from([(
-                    Uint(U256::zero()),
-                    PricingAt {
-                        info: Some("EIP 1108 transition".to_string()),
-                        price: Pricing::AltBn128ConstOperations(AltBn128ConstOperations {
-                            price: 150,
-                        }),
-                    },
-                )])),
-                activate_at: None,
-            },
-        ),
-        (
-            Address(H160::from_low_u64_be(7)),
-            BuiltinCompat {
-                name: "alt_bn128_mul".to_string(),
-                pricing: PricingCompat::Multi(BTreeMap::from([(
-                    Uint(U256::zero()),
-                    PricingAt {
-                        info: Some("EIP 1108 transition".to_string()),
-                        price: Pricing::AltBn128ConstOperations(AltBn128ConstOperations {
-                            price: 6000,
-                        }),
-                    },
-                )])),
-                activate_at: None,
-            },
-        ),
-        (
-            Address(H160::from_low_u64_be(8)),
-            BuiltinCompat {
-                name: "alt_bn128_pairing".to_string(),
-                pricing: PricingCompat::Multi(BTreeMap::from([(
-                    Uint(U256::zero()),
-                    PricingAt {
-                        info: Some("EIP 1108 transition".to_string()),
-                        price: Pricing::AltBn128Pairing(AltBn128Pairing {
-                            base: 45000,
-                            pair: 34000,
-                        }),
-                    },
-                )])),
-                activate_at: None,
-            },
-        ),
-        (
-            Address(H160::from_low_u64_be(9)),
-            BuiltinCompat {
-                name: "blake2_f".to_string(),
-                pricing: PricingCompat::Single(Pricing::Blake2F { gas_per_round: 1 }),
-                activate_at: Some(Uint(U256::zero())),
-            },
-        ),
-        (
-            Address(H160::from_low_u64_be(0xA)),
-            BuiltinCompat {
-                name: "kzg".to_string(),
-                pricing: PricingCompat::Single(Pricing::Linear(Linear {
-                    base: 50_000,
-                    word: 0,
-                })),
-                activate_at: None,
-            },
-        ),
-    ]);
+    use ethjson::spec::builtin::{BuiltinCompat, Linear, PricingCompat};
+
+    let mut builtins = berlin_builtins();
+    builtins.insert(
+        Address(H160::from_low_u64_be(0xA)).into(),
+        ethjson::spec::Builtin::from(BuiltinCompat {
+            name: "kzg".to_string(),
+            pricing: PricingCompat::Single(Pricing::Linear(Linear {
+                base: 50_000,
+                word: 0,
+            })),
+            activate_at: None,
+        })
+        .try_into()
+        .unwrap(),
+    );
     builtins
-        .into_iter()
-        .map(|(address, builtin)| {
-            (
-                address.into(),
-                ethjson::spec::Builtin::from(builtin).try_into().unwrap(),
-            )
+}
+
+fn prague_builtins() -> BTreeMap<H160, ethcore_builtin::Builtin> {
+    use ethjson::spec::builtin::{BuiltinCompat, Linear, PricingCompat};
+
+    let mut builtins = berlin_builtins();
+    builtins.insert(
+        Address(H160::from_low_u64_be(0xB)).into(),
+        ethjson::spec::Builtin::from(BuiltinCompat {
+            name: "bls12_381_g1_add".to_string(),
+            pricing: PricingCompat::Single(Pricing::Linear(Linear {
+                base: 50_000,
+                word: 0,
+            })),
+            activate_at: None,
         })
-        .collect()
-=======
-	use ethjson::spec::builtin::{BuiltinCompat, Linear, PricingCompat};
-
-	let mut builtins = berlin_builtins();
-	builtins.insert(
-		Address(H160::from_low_u64_be(0xA)).into(),
-		ethjson::spec::Builtin::from(BuiltinCompat {
-			name: "kzg".to_string(),
-			pricing: PricingCompat::Single(Pricing::Linear(Linear {
-				base: 50_000,
-				word: 0,
-			})),
-			activate_at: None,
-		})
-		.try_into()
-		.unwrap(),
-	);
-	builtins
-}
-
-fn prague_builtins() -> BTreeMap<H160, ethcore_builtin::Builtin> {
-	use ethjson::spec::builtin::{BuiltinCompat, Linear, PricingCompat};
-
-	let mut builtins = berlin_builtins();
-	builtins.insert(
-		Address(H160::from_low_u64_be(0xB)).into(),
-		ethjson::spec::Builtin::from(BuiltinCompat {
-			name: "bls12_381_g1_add".to_string(),
-			pricing: PricingCompat::Single(Pricing::Linear(Linear {
-				base: 50_000,
-				word: 0,
-			})),
-			activate_at: None,
-		})
-		.try_into()
-		.unwrap(),
-	);
-	builtins.insert(
-		Address(H160::from_low_u64_be(0xC)).into(),
-		ethjson::spec::Builtin::from(BuiltinCompat {
-			name: "bls12_381_g1_mul".to_string(),
-			pricing: PricingCompat::Single(Pricing::Linear(Linear {
-				base: 50_000,
-				word: 0,
-			})),
-			activate_at: None,
-		})
-		.try_into()
-		.unwrap(),
-	);
-	builtins.insert(
-		Address(H160::from_low_u64_be(0xD)).into(),
-		ethjson::spec::Builtin::from(BuiltinCompat {
-			name: "bls12_381_g1_multiexp".to_string(),
-			pricing: PricingCompat::Single(Pricing::Linear(Linear {
-				base: 50_000,
-				word: 0,
-			})),
-			activate_at: None,
-		})
-		.try_into()
-		.unwrap(),
-	);
-	builtins.insert(
-		Address(H160::from_low_u64_be(0xE)).into(),
-		ethjson::spec::Builtin::from(BuiltinCompat {
-			name: "bls12_381_g2_add".to_string(),
-			pricing: PricingCompat::Single(Pricing::Linear(Linear {
-				base: 50_000,
-				word: 0,
-			})),
-			activate_at: None,
-		})
-		.try_into()
-		.unwrap(),
-	);
-	builtins.insert(
-		Address(H160::from_low_u64_be(0xF)).into(),
-		ethjson::spec::Builtin::from(BuiltinCompat {
-			name: "bls12_381_g2_mul".to_string(),
-			pricing: PricingCompat::Single(Pricing::Linear(Linear {
-				base: 50_000,
-				word: 0,
-			})),
-			activate_at: None,
-		})
-		.try_into()
-		.unwrap(),
-	);
-	builtins.insert(
-		Address(H160::from_low_u64_be(0x10)).into(),
-		ethjson::spec::Builtin::from(BuiltinCompat {
-			name: "bls12_381_g2_multiexp".to_string(),
-			pricing: PricingCompat::Single(Pricing::Linear(Linear {
-				base: 50_000,
-				word: 0,
-			})),
-			activate_at: None,
-		})
-		.try_into()
-		.unwrap(),
-	);
-	builtins.insert(
-		Address(H160::from_low_u64_be(0x11)).into(),
-		ethjson::spec::Builtin::from(BuiltinCompat {
-			name: "bls12_381_pairing".to_string(),
-			pricing: PricingCompat::Single(Pricing::Linear(Linear {
-				base: 50_000,
-				word: 0,
-			})),
-			activate_at: None,
-		})
-		.try_into()
-		.unwrap(),
-	);
-	builtins.insert(
-		Address(H160::from_low_u64_be(0x12)).into(),
-		ethjson::spec::Builtin::from(BuiltinCompat {
-			name: "bls12_381_fp_to_g1".to_string(),
-			pricing: PricingCompat::Single(Pricing::Linear(Linear {
-				base: 50_000,
-				word: 0,
-			})),
-			activate_at: None,
-		})
-		.try_into()
-		.unwrap(),
-	);
-	builtins.insert(
-		Address(H160::from_low_u64_be(0x13)).into(),
-		ethjson::spec::Builtin::from(BuiltinCompat {
-			name: "bls12_381_fp2_to_g2".to_string(),
-			pricing: PricingCompat::Single(Pricing::Linear(Linear {
-				base: 50_000,
-				word: 0,
-			})),
-			activate_at: None,
-		})
-		.try_into()
-		.unwrap(),
-	);
-
-	builtins
->>>>>>> e4ee2734
+        .try_into()
+        .unwrap(),
+    );
+    builtins.insert(
+        Address(H160::from_low_u64_be(0xC)).into(),
+        ethjson::spec::Builtin::from(BuiltinCompat {
+            name: "bls12_381_g1_mul".to_string(),
+            pricing: PricingCompat::Single(Pricing::Linear(Linear {
+                base: 50_000,
+                word: 0,
+            })),
+            activate_at: None,
+        })
+        .try_into()
+        .unwrap(),
+    );
+    builtins.insert(
+        Address(H160::from_low_u64_be(0xD)).into(),
+        ethjson::spec::Builtin::from(BuiltinCompat {
+            name: "bls12_381_g1_multiexp".to_string(),
+            pricing: PricingCompat::Single(Pricing::Linear(Linear {
+                base: 50_000,
+                word: 0,
+            })),
+            activate_at: None,
+        })
+        .try_into()
+        .unwrap(),
+    );
+    builtins.insert(
+        Address(H160::from_low_u64_be(0xE)).into(),
+        ethjson::spec::Builtin::from(BuiltinCompat {
+            name: "bls12_381_g2_add".to_string(),
+            pricing: PricingCompat::Single(Pricing::Linear(Linear {
+                base: 50_000,
+                word: 0,
+            })),
+            activate_at: None,
+        })
+        .try_into()
+        .unwrap(),
+    );
+    builtins.insert(
+        Address(H160::from_low_u64_be(0xF)).into(),
+        ethjson::spec::Builtin::from(BuiltinCompat {
+            name: "bls12_381_g2_mul".to_string(),
+            pricing: PricingCompat::Single(Pricing::Linear(Linear {
+                base: 50_000,
+                word: 0,
+            })),
+            activate_at: None,
+        })
+        .try_into()
+        .unwrap(),
+    );
+    builtins.insert(
+        Address(H160::from_low_u64_be(0x10)).into(),
+        ethjson::spec::Builtin::from(BuiltinCompat {
+            name: "bls12_381_g2_multiexp".to_string(),
+            pricing: PricingCompat::Single(Pricing::Linear(Linear {
+                base: 50_000,
+                word: 0,
+            })),
+            activate_at: None,
+        })
+        .try_into()
+        .unwrap(),
+    );
+    builtins.insert(
+        Address(H160::from_low_u64_be(0x11)).into(),
+        ethjson::spec::Builtin::from(BuiltinCompat {
+            name: "bls12_381_pairing".to_string(),
+            pricing: PricingCompat::Single(Pricing::Linear(Linear {
+                base: 50_000,
+                word: 0,
+            })),
+            activate_at: None,
+        })
+        .try_into()
+        .unwrap(),
+    );
+    builtins.insert(
+        Address(H160::from_low_u64_be(0x12)).into(),
+        ethjson::spec::Builtin::from(BuiltinCompat {
+            name: "bls12_381_fp_to_g1".to_string(),
+            pricing: PricingCompat::Single(Pricing::Linear(Linear {
+                base: 50_000,
+                word: 0,
+            })),
+            activate_at: None,
+        })
+        .try_into()
+        .unwrap(),
+    );
+    builtins.insert(
+        Address(H160::from_low_u64_be(0x13)).into(),
+        ethjson::spec::Builtin::from(BuiltinCompat {
+            name: "bls12_381_fp2_to_g2".to_string(),
+            pricing: PricingCompat::Single(Pricing::Linear(Linear {
+                base: 50_000,
+                word: 0,
+            })),
+            activate_at: None,
+        })
+        .try_into()
+        .unwrap(),
+    );
+
+    builtins
 }
 
 pub fn test(
@@ -931,7 +717,6 @@
     expect_exception: &Option<String>,
     name: &str,
 ) -> bool {
-<<<<<<< HEAD
     match reason {
         ExitReason::Error(err) => {
             if let Some(exception) = expect_exception.as_deref() {
@@ -940,18 +725,25 @@
                         let check_result = exception == "TR_InitCodeLimitExceeded"
                             || exception == "TransactionException.INITCODE_SIZE_EXCEEDED";
                         assert!(
-                            check_result,
-                            "unexpected exception {exception:?} for CreateContractLimit error for test: {name}"
-                        );
+							check_result,
+							"unexpected exception {exception:?} for CreateContractLimit error for test: {name}"
+						);
                         return true;
                     }
                     ExitError::MaxNonce => {
                         let check_result = exception == "TR_NonceHasMaxValue"
                             || exception == "TransactionException.NONCE_IS_MAX";
-                        assert!(
-                            check_result,
-                            "unexpected exception {exception:?} for MaxNonce error for test: {name}"
-                        );
+                        assert!(check_result,
+								"unexpected exception {exception:?} for MaxNonce error for test: {name}"
+						);
+                        return true;
+                    }
+                    ExitError::OutOfGas => {
+                        let check_result =
+                            exception == "TransactionException.INTRINSIC_GAS_TOO_LOW";
+                        assert!(check_result,
+								"unexpected exception {exception:?} for OutOfGas error for test: {name}"
+						);
                         return true;
                     }
                     _ => {
@@ -973,56 +765,6 @@
         }
     }
     false
-=======
-	match reason {
-		ExitReason::Error(err) => {
-			if let Some(exception) = expect_exception.as_deref() {
-				match err {
-					ExitError::CreateContractLimit => {
-						let check_result = exception == "TR_InitCodeLimitExceeded"
-							|| exception == "TransactionException.INITCODE_SIZE_EXCEEDED";
-						assert!(
-							check_result,
-							"unexpected exception {exception:?} for CreateContractLimit error for test: {name}"
-						);
-						return true;
-					}
-					ExitError::MaxNonce => {
-						let check_result = exception == "TR_NonceHasMaxValue"
-							|| exception == "TransactionException.NONCE_IS_MAX";
-						assert!(check_result,
-								"unexpected exception {exception:?} for MaxNonce error for test: {name}"
-						);
-						return true;
-					}
-					ExitError::OutOfGas => {
-						let check_result =
-							exception == "TransactionException.INTRINSIC_GAS_TOO_LOW";
-						assert!(check_result,
-								"unexpected exception {exception:?} for OutOfGas error for test: {name}"
-						);
-						return true;
-					}
-					_ => {
-						panic!("unexpected error: {err:?} for exception: {exception}")
-					}
-				}
-			} else {
-				return false;
-			}
-		}
-		ExitReason::Fatal(err) => {
-			panic!("Unexpected error: {err:?}")
-		}
-		_ => {
-			assert!(
-				expect_exception.is_none(),
-				"Unexpected json-test error: {expect_exception:?}"
-			);
-		}
-	}
-	false
->>>>>>> e4ee2734
 }
 
 /// Assert vicinity validation to ensure that test os expected validation error
@@ -1033,14 +775,14 @@
     spec: &ForkSpec,
     name: &str,
 ) {
-<<<<<<< HEAD
     match *spec {
         ForkSpec::Istanbul | ForkSpec::Berlin => match reason {
             InvalidTxReason::GasPriseEip1559 => {
                 for (i, state) in states.iter().enumerate() {
-                    let expected = state.expect_exception.as_deref().unwrap_or_else(|| {
-                        panic!("expected error message for test: [{spec:?}] {name}:{i}")
-                    });
+                    let expected = state
+                        .expect_exception
+                        .as_deref()
+                        .expect("expected error message for test: [{spec}] {name}:{i}");
                     let is_checked =
                         expected == "TR_TypeNotSupported" || expected == "TR_TypeNotSupportedBlob";
                     assert!(
@@ -1051,278 +793,144 @@
             }
             _ => panic!("Unexpected validation reason: {reason:?} [{name}]"),
         },
-        ForkSpec::London => match reason {
-            InvalidTxReason::PriorityFeeTooLarge => {
-                for (i, state) in states.iter().enumerate() {
-                    let expected = state.expect_exception.as_deref().unwrap_or_else(|| {
-                        panic!("expected error message for test: {reason:?} [{spec:?}] {name}:{i}")
-                    });
-                    let is_checked = expected == "tipTooHigh" || expected == "TR_TipGtFeeCap";
-                    assert!(
-                        is_checked,
-                        "unexpected error message {expected:?} for: {reason:?} [{spec:?}] {name}:{i}",
-                    );
-                }
-            }
-            InvalidTxReason::GasPriceLessThenBlockBaseFee => {
-                for (i, state) in states.iter().enumerate() {
-                    let expected = state.expect_exception.as_deref().unwrap_or_else(|| {
-                        panic!("expected error message for test: {reason:?} [{spec:?}] {name}:{i}")
-                    });
-                    let is_checked =
-                        expected == "lowFeeCap" || expected == "TR_FeeCapLessThanBlocks";
-                    assert!(
-                        is_checked,
-                        "unexpected error message {expected:?} for: {reason:?} [{spec:?}] {name}:{i}",
-                    );
-                }
-            }
-            _ => panic!("Unexpected validation reason: {reason:?} [{spec:?}] {name}"),
-        },
-        ForkSpec::Paris => match reason {
-            InvalidTxReason::PriorityFeeTooLarge => {
-                for (i, state) in states.iter().enumerate() {
-                    let expected = state.expect_exception.as_deref().unwrap_or_else(|| {
-                        panic!("expected error message for test: {reason:?} [{spec:?}] {name}:{i}")
-                    });
-                    let is_checked = expected == "TR_TipGtFeeCap";
-                    assert!(
-                        is_checked,
-                        "unexpected error message {expected:?} for: {reason:?} [{spec:?}] {name}:{i}",
-                    );
-                }
-            }
-            InvalidTxReason::GasPriceLessThenBlockBaseFee => {
-                for (i, state) in states.iter().enumerate() {
-                    let expected = state.expect_exception.as_deref().unwrap_or_else(|| {
-                        panic!("expected error message for test: {reason:?} [{spec:?}] {name}:{i}")
-                    });
-                    let is_checked = expected == "TR_FeeCapLessThanBlocks";
-                    assert!(
-                        is_checked,
-                        "unexpected error message {expected:?} for: {reason:?} [{spec:?}] {name}:{i}",
-                    );
-                }
-            }
-            _ => panic!("Unexpected validation reason: {reason:?} [{spec:?}] {name}"),
-        },
-        ForkSpec::Shanghai => match reason {
-            InvalidTxReason::PriorityFeeTooLarge => {
-                for (i, state) in states.iter().enumerate() {
-                    let expected = state.expect_exception.as_deref().unwrap_or_else(|| {
-                        panic!("expected error message for test: {reason:?} [{spec:?}] {name}:{i}")
-                    });
-                    let is_checked = expected == "TR_TipGtFeeCap";
-                    assert!(
-                        is_checked,
-                        "unexpected error message {expected:?} for: {reason:?} [{spec:?}] {name}:{i}",
-                    );
-                }
-            }
-            InvalidTxReason::GasPriceLessThenBlockBaseFee => {
-                for (i, state) in states.iter().enumerate() {
-                    let expected = state.expect_exception.as_deref().unwrap_or_else(|| {
-                        panic!("expected error message for test: {reason:?} [{spec:?}] {name}:{i}",)
-                    });
-                    let is_checked = expected == "TR_FeeCapLessThanBlocks";
-                    assert!(
-                        is_checked,
-                        "unexpected error message {expected:?} for: {reason:?} [{spec:?}] {name}:{i}",
-                    );
-                }
-            }
-            _ => panic!("Unexpected validation reason: {reason:?} [{spec:?}] {name}"),
-        },
+        ForkSpec::London => {
+            match reason {
+                InvalidTxReason::PriorityFeeTooLarge => {
+                    for (i, state) in states.iter().enumerate() {
+                        let expected = state.expect_exception.as_deref().expect(
+                            "expected error message for test: {reason:?} [{spec}] {name}:{i}",
+                        );
+                        let is_checked = expected == "tipTooHigh" || expected == "TR_TipGtFeeCap";
+                        assert!(
+							is_checked,
+							"unexpected error message {expected:?} for: {reason:?} [{spec:?}] {name}:{i}",
+						);
+                    }
+                }
+                InvalidTxReason::GasPriceLessThenBlockBaseFee => {
+                    for (i, state) in states.iter().enumerate() {
+                        let expected = state.expect_exception.as_deref().expect(
+                            "expected error message for test: {reason:?} [{spec}] {name}:{i}",
+                        );
+                        let is_checked =
+                            expected == "lowFeeCap" || expected == "TR_FeeCapLessThanBlocks";
+                        assert!(
+							is_checked,
+							"unexpected error message {expected:?} for: {reason:?} [{spec:?}] {name}:{i}",
+						);
+                    }
+                }
+                _ => panic!("Unexpected validation reason: {reason:?} [{spec:?}] {name}"),
+            }
+        }
+        ForkSpec::Paris => {
+            match reason {
+                InvalidTxReason::PriorityFeeTooLarge => {
+                    for (i, state) in states.iter().enumerate() {
+                        let expected = state.expect_exception.as_deref().expect(
+                            "expected error message for test: {reason:?} [{spec}] {name}:{i}",
+                        );
+                        let is_checked = expected == "TR_TipGtFeeCap";
+                        assert!(
+							is_checked,
+							"unexpected error message {expected:?} for: {reason:?} [{spec:?}] {name}:{i}",
+						);
+                    }
+                }
+                InvalidTxReason::GasPriceLessThenBlockBaseFee => {
+                    for (i, state) in states.iter().enumerate() {
+                        let expected = state.expect_exception.as_deref().expect(
+                            "expected error message for test: {reason:?} [{spec}] {name}:{i}",
+                        );
+                        let is_checked = expected == "TR_FeeCapLessThanBlocks";
+                        assert!(
+							is_checked,
+							"unexpected error message {expected:?} for: {reason:?} [{spec:?}] {name}:{i}",
+						);
+                    }
+                }
+                _ => panic!("Unexpected validation reason: {reason:?} [{spec:?}] {name}"),
+            }
+        }
+        ForkSpec::Shanghai => {
+            match reason {
+                InvalidTxReason::PriorityFeeTooLarge => {
+                    for (i, state) in states.iter().enumerate() {
+                        let expected = state.expect_exception.as_deref().expect(
+                            "expected error message for test: {reason:?} [{spec}] {name}:{i}",
+                        );
+                        let is_checked = expected == "TR_TipGtFeeCap";
+                        assert!(
+							is_checked,
+							"unexpected error message {expected:?} for: {reason:?} [{spec:?}] {name}:{i}",
+						);
+                    }
+                }
+                InvalidTxReason::GasPriceLessThenBlockBaseFee => {
+                    for (i, state) in states.iter().enumerate() {
+                        let expected = state.expect_exception.as_deref().expect(
+                            "expected error message for test: {reason:?} [{spec}] {name}:{i}",
+                        );
+                        let is_checked = expected == "TR_FeeCapLessThanBlocks";
+                        assert!(
+							is_checked,
+							"unexpected error message {expected:?} for: {reason:?} [{spec:?}] {name}:{i}",
+						);
+                    }
+                }
+                _ => panic!("Unexpected validation reason: {reason:?} [{spec:?}] {name}"),
+            }
+        }
         ForkSpec::Cancun => match reason {
             InvalidTxReason::PriorityFeeTooLarge => {
                 for (i, state) in states.iter().enumerate() {
-                    let expected = state.expect_exception.as_deref().unwrap_or_else(|| {
-                        panic!("expected error message for test: {reason:?} [{spec:?}] {name}:{i}")
-                    });
-
+                    let expected = state
+                        .expect_exception
+                        .as_deref()
+                        .expect("expected error message for test: {reason:?} [{spec}] {name}:{i}");
                     let is_checked = expected == "TR_TipGtFeeCap"
                         || expected == "TransactionException.PRIORITY_GREATER_THAN_MAX_FEE_PER_GAS";
                     assert!(
-                        is_checked,
-                        "unexpected error message {expected:?} for: {reason:?} [{spec:?}] {name}:{i}",
-                    );
+							is_checked,
+							"unexpected error message {expected:?} for: {reason:?} [{spec:?}] {name}:{i}",
+						);
                 }
             }
             InvalidTxReason::GasPriceLessThenBlockBaseFee => {
                 for (i, state) in states.iter().enumerate() {
-                    let expected = state.expect_exception.as_deref().unwrap_or_else(|| {
-                        panic!("expected error message for test: {reason:?} [{spec:?}] {name}:{i}")
-                    });
+                    let expected = state
+                        .expect_exception
+                        .as_deref()
+                        .expect("expected error message for test: {reason:?} [{spec}] {name}:{i}");
                     let is_checked = expected == "TR_FeeCapLessThanBlocks"
                         || expected == "TransactionException.INSUFFICIENT_MAX_FEE_PER_GAS";
                     assert!(
-                        is_checked,
-                        "unexpected error message {expected:?} for: {reason:?} [{spec:?}] {name}:{i}",
-                    );
+							is_checked,
+							"unexpected error message {expected:?} for: {reason:?} [{spec:?}] {name}:{i}",
+						);
+                }
+            }
+            _ => panic!("Unexpected validation reason: {reason:?} [{spec:?}] {name}"),
+        },
+        ForkSpec::Prague => match reason {
+            InvalidTxReason::GasPriceLessThenBlockBaseFee => {
+                for (i, state) in states.iter().enumerate() {
+                    let expected = state
+                        .expect_exception
+                        .as_deref()
+                        .expect("expected error message for test: {reason:?} [{spec}] {name}:{i}");
+                    let is_checked = expected == "TR_FeeCapLessThanBlocks"
+                        || expected == "TransactionException.INSUFFICIENT_MAX_FEE_PER_GAS";
+                    assert!(
+						is_checked,
+						"unexpected error message {expected:?} for: {reason:?} [{spec:?}] {name}:{i}",
+					);
                 }
             }
             _ => panic!("Unexpected validation reason: {reason:?} [{spec:?}] {name}"),
         },
         _ => panic!("Unexpected validation reason: {reason:?} [{spec:?}] {name}"),
     }
-=======
-	match *spec {
-		ForkSpec::Istanbul | ForkSpec::Berlin => match reason {
-			InvalidTxReason::GasPriseEip1559 => {
-				for (i, state) in states.iter().enumerate() {
-					let expected = state
-						.expect_exception
-						.as_deref()
-						.expect("expected error message for test: [{spec}] {name}:{i}");
-					let is_checked =
-						expected == "TR_TypeNotSupported" || expected == "TR_TypeNotSupportedBlob";
-					assert!(
-						is_checked,
-						"unexpected error message {expected:?} for: [{spec:?}] {name}:{i}",
-					);
-				}
-			}
-			_ => panic!("Unexpected validation reason: {reason:?} [{name}]"),
-		},
-		ForkSpec::London => {
-			match reason {
-				InvalidTxReason::PriorityFeeTooLarge => {
-					for (i, state) in states.iter().enumerate() {
-						let expected = state.expect_exception.as_deref().expect(
-							"expected error message for test: {reason:?} [{spec}] {name}:{i}",
-						);
-						let is_checked = expected == "tipTooHigh" || expected == "TR_TipGtFeeCap";
-						assert!(
-							is_checked,
-							"unexpected error message {expected:?} for: {reason:?} [{spec:?}] {name}:{i}",
-						);
-					}
-				}
-				InvalidTxReason::GasPriceLessThenBlockBaseFee => {
-					for (i, state) in states.iter().enumerate() {
-						let expected = state.expect_exception.as_deref().expect(
-							"expected error message for test: {reason:?} [{spec}] {name}:{i}",
-						);
-						let is_checked =
-							expected == "lowFeeCap" || expected == "TR_FeeCapLessThanBlocks";
-						assert!(
-							is_checked,
-							"unexpected error message {expected:?} for: {reason:?} [{spec:?}] {name}:{i}",
-						);
-					}
-				}
-				_ => panic!("Unexpected validation reason: {reason:?} [{spec:?}] {name}"),
-			}
-		}
-		ForkSpec::Paris => {
-			match reason {
-				InvalidTxReason::PriorityFeeTooLarge => {
-					for (i, state) in states.iter().enumerate() {
-						let expected = state.expect_exception.as_deref().expect(
-							"expected error message for test: {reason:?} [{spec}] {name}:{i}",
-						);
-						let is_checked = expected == "TR_TipGtFeeCap";
-						assert!(
-							is_checked,
-							"unexpected error message {expected:?} for: {reason:?} [{spec:?}] {name}:{i}",
-						);
-					}
-				}
-				InvalidTxReason::GasPriceLessThenBlockBaseFee => {
-					for (i, state) in states.iter().enumerate() {
-						let expected = state.expect_exception.as_deref().expect(
-							"expected error message for test: {reason:?} [{spec}] {name}:{i}",
-						);
-						let is_checked = expected == "TR_FeeCapLessThanBlocks";
-						assert!(
-							is_checked,
-							"unexpected error message {expected:?} for: {reason:?} [{spec:?}] {name}:{i}",
-						);
-					}
-				}
-				_ => panic!("Unexpected validation reason: {reason:?} [{spec:?}] {name}"),
-			}
-		}
-		ForkSpec::Shanghai => {
-			match reason {
-				InvalidTxReason::PriorityFeeTooLarge => {
-					for (i, state) in states.iter().enumerate() {
-						let expected = state.expect_exception.as_deref().expect(
-							"expected error message for test: {reason:?} [{spec}] {name}:{i}",
-						);
-						let is_checked = expected == "TR_TipGtFeeCap";
-						assert!(
-							is_checked,
-							"unexpected error message {expected:?} for: {reason:?} [{spec:?}] {name}:{i}",
-						);
-					}
-				}
-				InvalidTxReason::GasPriceLessThenBlockBaseFee => {
-					for (i, state) in states.iter().enumerate() {
-						let expected = state.expect_exception.as_deref().expect(
-							"expected error message for test: {reason:?} [{spec}] {name}:{i}",
-						);
-						let is_checked = expected == "TR_FeeCapLessThanBlocks";
-						assert!(
-							is_checked,
-							"unexpected error message {expected:?} for: {reason:?} [{spec:?}] {name}:{i}",
-						);
-					}
-				}
-				_ => panic!("Unexpected validation reason: {reason:?} [{spec:?}] {name}"),
-			}
-		}
-		ForkSpec::Cancun => match reason {
-			InvalidTxReason::PriorityFeeTooLarge => {
-				for (i, state) in states.iter().enumerate() {
-					let expected = state
-						.expect_exception
-						.as_deref()
-						.expect("expected error message for test: {reason:?} [{spec}] {name}:{i}");
-					let is_checked = expected == "TR_TipGtFeeCap"
-						|| expected == "TransactionException.PRIORITY_GREATER_THAN_MAX_FEE_PER_GAS";
-					assert!(
-							is_checked,
-							"unexpected error message {expected:?} for: {reason:?} [{spec:?}] {name}:{i}",
-						);
-				}
-			}
-			InvalidTxReason::GasPriceLessThenBlockBaseFee => {
-				for (i, state) in states.iter().enumerate() {
-					let expected = state
-						.expect_exception
-						.as_deref()
-						.expect("expected error message for test: {reason:?} [{spec}] {name}:{i}");
-					let is_checked = expected == "TR_FeeCapLessThanBlocks"
-						|| expected == "TransactionException.INSUFFICIENT_MAX_FEE_PER_GAS";
-					assert!(
-							is_checked,
-							"unexpected error message {expected:?} for: {reason:?} [{spec:?}] {name}:{i}",
-						);
-				}
-			}
-			_ => panic!("Unexpected validation reason: {reason:?} [{spec:?}] {name}"),
-		},
-		ForkSpec::Prague => match reason {
-			InvalidTxReason::GasPriceLessThenBlockBaseFee => {
-				for (i, state) in states.iter().enumerate() {
-					let expected = state
-						.expect_exception
-						.as_deref()
-						.expect("expected error message for test: {reason:?} [{spec}] {name}:{i}");
-					let is_checked = expected == "TR_FeeCapLessThanBlocks"
-						|| expected == "TransactionException.INSUFFICIENT_MAX_FEE_PER_GAS";
-					assert!(
-						is_checked,
-						"unexpected error message {expected:?} for: {reason:?} [{spec:?}] {name}:{i}",
-					);
-				}
-			}
-			_ => panic!("Unexpected validation reason: {reason:?} [{spec:?}] {name}"),
-		},
-		_ => panic!("Unexpected validation reason: {reason:?} [{spec:?}] {name}"),
-	}
->>>>>>> e4ee2734
 }
 
 /// Check Exit Reason of EVM execution
@@ -1465,7 +1073,6 @@
     test: Test,
     specific_spec: Option<ForkSpec>,
 ) -> TestExecutionResult {
-<<<<<<< HEAD
     let mut tests_result = TestExecutionResult::new();
     let test_tx = &test.0.transaction;
     for (spec, states) in &test.0.post_states {
@@ -1475,6 +1082,7 @@
                 continue;
             }
         }
+
         let (gasometer_config, delete_empty) = match spec {
             ForkSpec::Istanbul => (Config::istanbul(), true),
             ForkSpec::Berlin => (Config::berlin(), true),
@@ -1483,35 +1091,11 @@
             ForkSpec::Paris => (Config::merge(), true),
             ForkSpec::Shanghai => (Config::shanghai(), true),
             ForkSpec::Cancun => (Config::cancun(), true),
+            ForkSpec::Prague => (Config::prague(), true),
             _ => {
                 continue;
             }
         };
-=======
-	let mut tests_result = TestExecutionResult::new();
-	let test_tx = &test.0.transaction;
-	for (spec, states) in &test.0.post_states {
-		// Run tests for specific SPEC (Hard fork)
-		if let Some(s) = specific_spec.as_ref() {
-			if s != spec {
-				continue;
-			}
-		}
-
-		let (gasometer_config, delete_empty) = match spec {
-			ForkSpec::Istanbul => (Config::istanbul(), true),
-			ForkSpec::Berlin => (Config::berlin(), true),
-			ForkSpec::London => (Config::london(), true),
-			ForkSpec::Merge => (Config::merge(), true),
-			ForkSpec::Paris => (Config::merge(), true),
-			ForkSpec::Shanghai => (Config::shanghai(), true),
-			ForkSpec::Cancun => (Config::cancun(), true),
-			ForkSpec::Prague => (Config::prague(), true),
-			_ => {
-				continue;
-			}
-		};
->>>>>>> e4ee2734
 
         // EIP-4844
         let blob_gas_price =
@@ -1568,7 +1152,6 @@
                     state: original_state,
                 });
 
-<<<<<<< HEAD
                 if verbose_output.verbose_failed {
                     println!(" [{spec:?}] {name}: {tx_err:?} ... validation failed\t<----");
                 }
@@ -1588,32 +1171,11 @@
         let caller_code = original_state
             .get(&caller)
             .map_or_else(Vec::new, |acc| acc.code.clone());
-=======
-				if verbose_output.verbose_failed {
-					println!(" [{spec:?}] {name}: {tx_err:?} ... validation failed\t<----");
-				}
-				tests_result.failed += 1;
-				continue;
-			}
-			assert_vicinity_validation(&tx_err, states, spec, name);
-			// As it's expected validation error - skip the test run
-			continue;
-		}
-		let vicinity = vicinity.unwrap();
-		let caller = test.unwrap_caller();
-		let caller_balance = original_state
-			.get(&caller)
-			.map_or_else(U256::zero, |acc| acc.balance);
-		// EIP-3607
-		let caller_code = original_state
-			.get(&caller)
-			.map_or_else(Vec::new, |acc| acc.code.clone());
-		// EIP-7702 - check if it's delegated designation. If it's delegation designation then
-		// even if `caller_code` is non-empty transaction should be executed.
-		let is_delegated = original_state
-			.get(&caller)
-			.map_or(false, |c| Authorization::is_delegated(&c.code));
->>>>>>> e4ee2734
+        // EIP-7702 - check if it's delegated designation. If it's delegation designation then
+        // even if `caller_code` is non-empty transaction should be executed.
+        let is_delegated = original_state
+            .get(&caller)
+            .map_or(false, |c| Authorization::is_delegated(&c.code));
 
         for (i, state) in states.iter().enumerate() {
             let transaction = test_tx.select(&state.indexes);
@@ -1640,10 +1202,8 @@
                 continue;
             }
 
-<<<<<<< HEAD
             let gas_limit: u64 = transaction.gas_limit.into();
             let data: Vec<u8> = transaction.data.clone().into();
-
             let valid_tx = crate::utils::transaction::validate(
                 &transaction,
                 test.0.env.gas_limit.0,
@@ -1654,35 +1214,15 @@
                 blob_gas_price,
                 data_max_fee,
                 spec,
+                state,
             );
+            // Only execute valid transactions
             if let Err(err) = &valid_tx {
                 if check_validate_exit_reason(err, &state.expect_exception, name, spec) {
                     continue;
                 }
             }
-=======
-			let gas_limit: u64 = transaction.gas_limit.into();
-			let data: Vec<u8> = transaction.data.clone().into();
-			let valid_tx = crate::utils::transaction::validate(
-				&transaction,
-				test.0.env.gas_limit.0,
-				caller_balance,
-				&gasometer_config,
-				test_tx,
-				&vicinity,
-				blob_gas_price,
-				data_max_fee,
-				spec,
-				state,
-			);
-			// Only execute valid transactions
-			if let Err(err) = &valid_tx {
-				if check_validate_exit_reason(err, &state.expect_exception, name, spec) {
-					continue;
-				}
-			}
-			let authorization_list = valid_tx.unwrap();
->>>>>>> e4ee2734
+            let authorization_list = valid_tx.unwrap();
 
             // We do not check overflow after TX validation
             let total_fee = if let Some(data_fee) = data_fee {
@@ -1691,124 +1231,118 @@
                 vicinity.effective_gas_price * gas_limit
             };
 
-<<<<<<< HEAD
-            // Only execute valid transactions
-            if valid_tx.is_ok() {
-                let metadata =
-                    StackSubstateMetadata::new(transaction.gas_limit.into(), &gasometer_config);
-                let executor_state = MemoryStackState::new(metadata, &backend);
-                let precompile = JsonPrecompile::precompile(spec).unwrap();
-                let mut executor = StackExecutor::new_with_precompiles(
-                    executor_state,
-                    &gasometer_config,
-                    &precompile,
-                );
-                executor.state_mut().withdraw(caller, total_fee).unwrap();
-
-                let access_list = transaction
-                    .access_list
-                    .into_iter()
-                    .map(|(address, keys)| (address.0, keys.into_iter().map(|k| k.0).collect()))
-                    .collect();
-
-                // EIP-3607: Reject transactions from senders with deployed code
-                if caller_code.is_empty() {
-                    match transaction.to {
-                        ethjson::maybe::MaybeEmpty::Some(to) => {
-                            let value = transaction.value.into();
-
-                            // Exit reason for Call do not analyzed as it mostly do not expect exceptions
-                            let _reason = executor.transact_call(
-                                caller,
-                                to.into(),
-                                value,
-                                data,
-                                gas_limit,
-                                access_list,
-                            );
-                            assert_call_exit_exception(&state.expect_exception);
-                        }
-                        ethjson::maybe::MaybeEmpty::None => {
-                            let code = data;
-                            let value = transaction.value.into();
-
-                            let reason = executor.transact_create(
-                                caller,
-                                value,
-                                code,
-                                gas_limit,
-                                access_list,
-                            );
-                            if check_create_exit_reason(
-                                &reason.0,
-                                &state.expect_exception,
-                                &format!("{spec:?}-{name}-{i}"),
-                            ) {
-                                continue;
-                            }
+            let metadata =
+                StackSubstateMetadata::new(transaction.gas_limit.into(), &gasometer_config);
+            let executor_state = MemoryStackState::new(metadata, &backend);
+            let precompile = JsonPrecompile::precompile(spec).unwrap();
+            let mut executor =
+                StackExecutor::new_with_precompiles(executor_state, &gasometer_config, &precompile);
+            executor.state_mut().withdraw(caller, total_fee).unwrap();
+
+            let access_list = transaction
+                .access_list
+                .into_iter()
+                .map(|(address, keys)| (address.0, keys.into_iter().map(|k| k.0).collect()))
+                .collect();
+
+            // EIP-3607: Reject transactions from senders with deployed code
+            // EIP-7702: Accept transaction even if caller has code.
+            if caller_code.is_empty() || is_delegated {
+                match transaction.to {
+                    ethjson::maybe::MaybeEmpty::Some(to) => {
+                        let value = transaction.value.into();
+
+                        // Exit reason for Call do not analyzed as it mostly do not expect exceptions
+                        let _reason = executor.transact_call(
+                            caller,
+                            to.into(),
+                            value,
+                            data,
+                            gas_limit,
+                            access_list,
+                            authorization_list,
+                        );
+                        assert_call_exit_exception(&state.expect_exception);
+                    }
+                    ethjson::maybe::MaybeEmpty::None => {
+                        let code = data;
+                        let value = transaction.value.into();
+
+                        let reason =
+                            executor.transact_create(caller, value, code, gas_limit, access_list);
+                        if check_create_exit_reason(
+                            &reason.0,
+                            &state.expect_exception,
+                            &format!("{spec:?}-{name}-{i}"),
+                        ) {
+                            continue;
                         }
                     }
-                } else {
+                }
+            } else {
+                // According to EIP7702 - https://eips.ethereum.org/EIPS/eip-7702#transaction-origination:
+                // allow EOAs whose code is a valid delegation designation, i.e. `0xef0100 || address`,
+                // to continue to originate transactions.
+                #[allow(clippy::collapsible_if)]
+                if !(*spec >= ForkSpec::Prague
+                    && TxType::from_txbytes(&state.txbytes) == TxType::EOAAccountCode)
+                {
                     assert_empty_create_caller(&state.expect_exception, name);
                 }
-
-                if verbose_output.print_state {
-                    println!(
-                        "gas_limit: {gas_limit}\nused_gas: {:?}",
-                        executor.used_gas()
-                    );
-                }
-
-                let actual_fee = executor.fee(vicinity.effective_gas_price);
-                // Forks after London burn miner rewards and thus have different gas fee
-                // calculation (see EIP-1559)
-                let miner_reward = if spec.is_eth2() {
-                    let coinbase_gas_price = vicinity
-                        .effective_gas_price
-                        .saturating_sub(vicinity.block_base_fee_per_gas);
-                    executor.fee(coinbase_gas_price)
-                } else {
-                    actual_fee
-                };
-
-                executor
-                    .state_mut()
-                    .deposit(vicinity.block_coinbase, miner_reward);
-
-                let amount_to_return_for_caller = data_fee.map_or_else(
-                    || total_fee - actual_fee,
-                    |data_fee| total_fee - actual_fee - data_fee,
+            }
+
+            if verbose_output.print_state {
+                println!(
+                    "gas_limit: {gas_limit}\nused_gas: {:?}",
+                    executor.used_gas()
                 );
-                executor
-                    .state_mut()
-                    .deposit(caller, amount_to_return_for_caller);
-
-                let (values, logs) = executor.into_state().deconstruct();
-
-                backend.apply(values, logs, delete_empty);
-                // It's special case for hard forks: London or before London
-                // According to EIP-160 empty account should be removed. But in that particular test - original test state
-                // contains account 0x03 (it's precompile), and when precompile 0x03 was called it exit with
-                // OutOfGas result. And after exit of substate account not marked as touched, as exit reason
-                // is not success. And it means, that it doesn't appear in Apply::Modify, then as untouched it
-                // can't be removed by backend.apply event. In that particular case we should manage it manually.
-                // NOTE: it's not realistic situation for real life flow.
-                if *spec <= ForkSpec::London && delete_empty && name == "failed_tx_xcf416c53" {
-                    let state = backend.state_mut();
-                    state.retain(|addr, account| {
-                        // Check is account empty for precompile 0x03
-                        !(addr == &H160::from_low_u64_be(3)
-                            && account.balance == U256::zero()
-                            && account.nonce == U256::zero()
-                            && account.code.is_empty())
-                    });
-                }
+            }
+
+            let actual_fee = executor.fee(vicinity.effective_gas_price);
+            // Forks after London burn miner rewards and thus have different gas fee
+            // calculation (see EIP-1559)
+            let miner_reward = if spec.is_eth2() {
+                let coinbase_gas_price = vicinity
+                    .effective_gas_price
+                    .saturating_sub(vicinity.block_base_fee_per_gas);
+                executor.fee(coinbase_gas_price)
             } else {
-                if let Some(e) = state.expect_exception.as_ref() {
-                    panic!("unexpected exception: {e} for test {name}-{i}");
-                }
-                panic!("unexpected validation for test {name}-{i}")
-            }
+                actual_fee
+            };
+
+            executor
+                .state_mut()
+                .deposit(vicinity.block_coinbase, miner_reward);
+
+            let amount_to_return_for_caller = data_fee.map_or_else(
+                || total_fee - actual_fee,
+                |data_fee| total_fee - actual_fee - data_fee,
+            );
+            executor
+                .state_mut()
+                .deposit(caller, amount_to_return_for_caller);
+
+            let (values, logs) = executor.into_state().deconstruct();
+
+            backend.apply(values, logs, delete_empty);
+            // It's special case for hard forks: London or before London
+            // According to EIP-160 empty account should be removed. But in that particular test - original test state
+            // contains account 0x03 (it's precompile), and when precompile 0x03 was called it exit with
+            // OutOfGas result. And after exit of substate account not marked as touched, as exit reason
+            // is not success. And it mean, that it don't appeared in Apply::Modify, then as untouched it
+            // can't be removed by backend.apply event. In that particular case we should manage it manually.
+            // NOTE: it's not realistic situation for real life flow.
+            if *spec <= ForkSpec::London && delete_empty && name == "failed_tx_xcf416c53" {
+                let state = backend.state_mut();
+                state.retain(|addr, account| {
+                    // Check is account empty for precompile 0x03
+                    !(addr == &H160::from_low_u64_be(3)
+                        && account.balance == U256::zero()
+                        && account.nonce == U256::zero()
+                        && account.code.is_empty())
+                });
+            }
+
             let (is_valid_hash, actual_hash) =
                 crate::utils::check_valid_hash(&state.hash.0, backend.state());
             if !is_valid_hash {
@@ -1822,133 +1356,6 @@
                 };
                 tests_result.failed_tests.push(failed_res);
                 tests_result.failed += 1;
-=======
-			let metadata =
-				StackSubstateMetadata::new(transaction.gas_limit.into(), &gasometer_config);
-			let executor_state = MemoryStackState::new(metadata, &backend);
-			let precompile = JsonPrecompile::precompile(spec).unwrap();
-			let mut executor =
-				StackExecutor::new_with_precompiles(executor_state, &gasometer_config, &precompile);
-			executor.state_mut().withdraw(caller, total_fee).unwrap();
-
-			let access_list = transaction
-				.access_list
-				.into_iter()
-				.map(|(address, keys)| (address.0, keys.into_iter().map(|k| k.0).collect()))
-				.collect();
-
-			// EIP-3607: Reject transactions from senders with deployed code
-			// EIP-7702: Accept transaction even if caller has code.
-			if caller_code.is_empty() || is_delegated {
-				match transaction.to {
-					ethjson::maybe::MaybeEmpty::Some(to) => {
-						let value = transaction.value.into();
-
-						// Exit reason for Call do not analyzed as it mostly do not expect exceptions
-						let _reason = executor.transact_call(
-							caller,
-							to.into(),
-							value,
-							data,
-							gas_limit,
-							access_list,
-							authorization_list,
-						);
-						assert_call_exit_exception(&state.expect_exception);
-					}
-					ethjson::maybe::MaybeEmpty::None => {
-						let code = data;
-						let value = transaction.value.into();
-
-						let reason =
-							executor.transact_create(caller, value, code, gas_limit, access_list);
-						if check_create_exit_reason(
-							&reason.0,
-							&state.expect_exception,
-							&format!("{spec:?}-{name}-{i}"),
-						) {
-							continue;
-						}
-					}
-				}
-			} else {
-				// According to EIP7702 - https://eips.ethereum.org/EIPS/eip-7702#transaction-origination:
-				// allow EOAs whose code is a valid delegation designation, i.e. `0xef0100 || address`,
-				// to continue to originate transactions.
-				#[allow(clippy::collapsible_if)]
-				if !(*spec >= ForkSpec::Prague
-					&& TxType::from_txbytes(&state.txbytes) == TxType::EOAAccountCode)
-				{
-					assert_empty_create_caller(&state.expect_exception, name);
-				}
-			}
-
-			if verbose_output.print_state {
-				println!(
-					"gas_limit: {gas_limit}\nused_gas: {:?}",
-					executor.used_gas()
-				);
-			}
-
-			let actual_fee = executor.fee(vicinity.effective_gas_price);
-			// Forks after London burn miner rewards and thus have different gas fee
-			// calculation (see EIP-1559)
-			let miner_reward = if spec.is_eth2() {
-				let coinbase_gas_price = vicinity
-					.effective_gas_price
-					.saturating_sub(vicinity.block_base_fee_per_gas);
-				executor.fee(coinbase_gas_price)
-			} else {
-				actual_fee
-			};
-
-			executor
-				.state_mut()
-				.deposit(vicinity.block_coinbase, miner_reward);
-
-			let amount_to_return_for_caller = data_fee.map_or_else(
-				|| total_fee - actual_fee,
-				|data_fee| total_fee - actual_fee - data_fee,
-			);
-			executor
-				.state_mut()
-				.deposit(caller, amount_to_return_for_caller);
-
-			let (values, logs) = executor.into_state().deconstruct();
-
-			backend.apply(values, logs, delete_empty);
-			// It's special case for hard forks: London or before London
-			// According to EIP-160 empty account should be removed. But in that particular test - original test state
-			// contains account 0x03 (it's precompile), and when precompile 0x03 was called it exit with
-			// OutOfGas result. And after exit of substate account not marked as touched, as exit reason
-			// is not success. And it mean, that it don't appeared in Apply::Modify, then as untouched it
-			// can't be removed by backend.apply event. In that particular case we should manage it manually.
-			// NOTE: it's not realistic situation for real life flow.
-			if *spec <= ForkSpec::London && delete_empty && name == "failed_tx_xcf416c53" {
-				let state = backend.state_mut();
-				state.retain(|addr, account| {
-					// Check is account empty for precompile 0x03
-					!(addr == &H160::from_low_u64_be(3)
-						&& account.balance == U256::zero()
-						&& account.nonce == U256::zero()
-						&& account.code.is_empty())
-				});
-			}
-
-			let (is_valid_hash, actual_hash) =
-				crate::utils::check_valid_hash(&state.hash.0, backend.state());
-			if !is_valid_hash {
-				let failed_res = FailedTestDetails {
-					expected_hash: state.hash.0,
-					actual_hash,
-					index: i,
-					name: String::from_str(name).unwrap(),
-					spec: spec.clone(),
-					state: backend.state().clone(),
-				};
-				tests_result.failed_tests.push(failed_res);
-				tests_result.failed += 1;
->>>>>>> e4ee2734
 
                 if verbose_output.verbose_failed {
                     println!(" [{spec:?}] {name}:{i} ... failed\t<----");
@@ -1983,9 +1390,8 @@
 }
 
 /// Denotes the type of transaction.
-<<<<<<< HEAD
-#[derive(Debug, PartialEq)]
-enum TxType {
+#[derive(Debug, PartialEq, Eq)]
+pub enum TxType {
     /// All transactions before EIP-2718 are legacy.
     Legacy,
     /// https://eips.ethereum.org/EIPS/eip-2718
@@ -1994,49 +1400,23 @@
     DynamicFee,
     /// https://eips.ethereum.org/EIPS/eip-4844
     ShardBlob,
+    /// https://eips.ethereum.org/EIPS/eip-7702
+    EOAAccountCode,
 }
 
 impl TxType {
     /// Whether this is a legacy, access list, dynamic fee, etc transaction
     // Taken from geth's core/types/transaction.go/UnmarshalBinary, but we only detect the transaction
     // type rather than unmarshal the entire payload.
-    const fn from_txbytes(txbytes: &[u8]) -> Self {
+    pub const fn from_txbytes(txbytes: &[u8]) -> Self {
         match txbytes[0] {
             b if b > 0x7f => Self::Legacy,
             1 => Self::AccessList,
             2 => Self::DynamicFee,
             3 => Self::ShardBlob,
+            4 => Self::EOAAccountCode,
             _ => panic!(
                 "Unknown tx type. \
-=======
-#[derive(Debug, PartialEq, Eq)]
-pub enum TxType {
-	/// All transactions before EIP-2718 are legacy.
-	Legacy,
-	/// https://eips.ethereum.org/EIPS/eip-2718
-	AccessList,
-	/// https://eips.ethereum.org/EIPS/eip-1559
-	DynamicFee,
-	/// https://eips.ethereum.org/EIPS/eip-4844
-	ShardBlob,
-	/// https://eips.ethereum.org/EIPS/eip-7702
-	EOAAccountCode,
-}
-
-impl TxType {
-	/// Whether this is a legacy, access list, dynamic fee, etc transaction
-	// Taken from geth's core/types/transaction.go/UnmarshalBinary, but we only detect the transaction
-	// type rather than unmarshal the entire payload.
-	pub const fn from_txbytes(txbytes: &[u8]) -> Self {
-		match txbytes[0] {
-			b if b > 0x7f => Self::Legacy,
-			1 => Self::AccessList,
-			2 => Self::DynamicFee,
-			3 => Self::ShardBlob,
-			4 => Self::EOAAccountCode,
-			_ => panic!(
-				"Unknown tx type. \
->>>>>>> e4ee2734
 You may need to update the TxType enum if Ethereum introduced new enveloped transaction types."
             ),
         }
