[package]
name = "evm-core"
version = "0.39.0"
license = "Apache-2.0"
authors = ["Wei Tang <hi@that.world>", "Parity Technologies <admin@parity.io>"]
description = "Portable Ethereum Virtual Machine implementation written in pure Rust."
repository = "https://github.com/sorpaas/rust-evm"
keywords = ["no_std", "ethereum"]
edition = "2018"

[dependencies]
log = { version = "0.4", optional = true }
primitive-types = { version = "0.12", default-features = false }
scale-codec = { package = "parity-scale-codec", version = "3.2", default-features = false, features = ["derive", "full"], optional = true }
scale-info = { version = "2.3", default-features = false, features = ["derive"], optional = true }
serde = { version = "1.0", default-features = false, features = ["derive"], optional = true }

[dev-dependencies]
hex = "0.4"

[features]
default = ["std"]
std = [
	"primitive-types/std",
	"serde/std",
	"scale-codec/std",
	"scale-info/std",
]
with-codec = [
	"scale-codec",
	"scale-info",
	"primitive-types/impl-codec",
]
with-serde = [
	"serde",
	"primitive-types/impl-serde",
]
<<<<<<< HEAD
force-debug = [
	"log",
]
=======
tracing = []
>>>>>>> df6f4942
<|MERGE_RESOLUTION|>--- conflicted
+++ resolved
@@ -35,10 +35,7 @@
 	"serde",
 	"primitive-types/impl-serde",
 ]
-<<<<<<< HEAD
 force-debug = [
 	"log",
 ]
-=======
-tracing = []
->>>>>>> df6f4942
+tracing = []